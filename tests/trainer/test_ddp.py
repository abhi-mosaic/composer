# Copyright 2021 MosaicML. All Rights Reserved.

import collections.abc
import os
import pathlib
from dataclasses import dataclass
from typing import Dict, List, Optional, Sequence, Union

import pytest
import torch
import torch.distributed
import yahp as hp
from _pytest.monkeypatch import MonkeyPatch

import composer.core.types as types
from composer import Callback, Event
from composer.callbacks import CallbackHparams
from composer.core.logging import Logger
from composer.core.state import State
from composer.datasets import DataloaderHparams, DataloaderSpec, MemoryFormat, SyntheticDataset, SyntheticDatasetHparams
from composer.trainer.devices import CPUDeviceHparams, GPUDeviceHparams
from composer.trainer.devices.device_hparams import DeviceHparams
from composer.trainer.trainer_hparams import TrainerHparams, callback_registry, dataset_registry
<<<<<<< HEAD
from composer.utils import ddp
=======
from composer.utils.ddp import get_global_rank
>>>>>>> 254bd515
from tests.fixtures.models import SimpleBatchPairModelHparams


def get_file_path(tmpdir: Union[str, pathlib.Path], *, idx: int, epoch: int, is_train: bool) -> str:
    train_str = "train" if is_train else "val"
    return os.path.join(tmpdir, f"{train_str}-epoch-{epoch}-sample-{idx}")


def get_batch_file_path(tmpdir: Union[str, pathlib.Path], *, rank: int, epoch: int, is_train: bool) -> str:
    train_str = "train" if is_train else "val"
    return os.path.join(tmpdir, f"{train_str}-rank-{rank}-epoch-{epoch}-batch0.pt")


class TrackedDataset(SyntheticDataset):
    """
    TrackedDataset atomically writes a file every time a record is accessed.
    It is thread-safe and subprocess-safe, and is useful to measure how many times a sample is accessed.
    Because of atomic file writes, it is slow and should not be used in any performance measurements.
    """

    def __init__(self, *, total_dataset_size: int, data_shape: Sequence[int], memory_format: MemoryFormat, device: str,
                 num_classes: int, is_train: bool, tmpdir: str):
        super().__init__(total_dataset_size=total_dataset_size,
                         data_shape=data_shape,
                         num_classes=num_classes,
                         memory_format=memory_format,
                         device=device)
        self.is_train = is_train
        self.tmpdir = tmpdir

    def __getitem__(self, idx: int):
        access = 0
        while True:
            try:
                with open(get_file_path(self.tmpdir, idx=idx, epoch=access, is_train=self.is_train), "x") as f:
                    f.write(str(idx))
                return super().__getitem__(idx)
            except FileExistsError:
                access += 1


@dataclass
class TrackedDatasetHparams(SyntheticDatasetHparams):
    is_train: Optional[bool] = hp.optional("is_train", default=None)
    tmpdir: Optional[str] = hp.optional("tmpdir", default=None)

    def initialize_object(self) -> DataloaderSpec:
        assert self.is_train is not None
        assert self.tmpdir is not None
        assert self.num_classes is not None
        return DataloaderSpec(
            TrackedDataset(
                total_dataset_size=self.total_dataset_size,
                data_shape=self.data_shape,
                num_classes=self.num_classes,
                device=self.device,
                memory_format=self.memory_format,
                is_train=self.is_train,
                tmpdir=self.tmpdir,
            ),
            drop_last=self.drop_last,
            shuffle=self.shuffle,
        )


class CheckBatch0(Callback):

    def __init__(self, tmpdir: str):
        super().__init__()
        self.tmpdir = tmpdir

    def _run_event(self, event: Event, state: State, logger: Logger) -> None:
        if event in (Event.BEFORE_FORWARD, Event.EVAL_BEFORE_FORWARD):
            filepath = get_batch_file_path(self.tmpdir,
                                           rank=get_global_rank(),
                                           epoch=state.epoch,
                                           is_train=state.model.training)
            if os.path.exists(filepath):
                return
            last_input, last_target = state.batch_pair
            torch.save(  # type: ignore
                {
                    "last_input": last_input,
                    "last_target": last_target,
                }, filepath)


@dataclass
class CheckBatch0Hparams(CallbackHparams):
    tmpdir: str = hp.required("tmpdir")

    def initialize_object(self) -> Callback:
        return CheckBatch0(self.tmpdir)


@pytest.fixture(autouse=True)
def patch_registries(monkeypatch: MonkeyPatch):
    monkeypatch.setitem(callback_registry, "checkbatch0", CheckBatch0Hparams)
    monkeypatch.setitem(dataset_registry, "tracked", TrackedDatasetHparams)


@pytest.mark.timeout(90)
@pytest.mark.parametrize("device", [
    pytest.param(CPUDeviceHparams(), id="cpu"),
    pytest.param(GPUDeviceHparams(), id="gpu", marks=pytest.mark.gpu),
])
@pytest.mark.parametrize("world_size", [
    pytest.param(1),
    pytest.param(2, marks=pytest.mark.world_size(2)),
])
def test_ddp(device: DeviceHparams, world_size: int, ddp_tmpdir: str, mosaic_trainer_hparams: TrainerHparams) -> None:
    """
    test strategy for ddp:
    1) Train a dummy model on two gps, for two epochs, using the tracked dataset.
    2) The tracked dataset should record two -- and only two -- accesses for each sample -- one for each epoch
       If each sample is accessed more than this number of times, then the distributed sampler isn't working properly
       If each sample is accessed less than this number of times, then either the sample pool size isn't a multiple of
       the batch size (and samples are getting dropped), or not all processes are working
    3) We use a callback to save the (x, y) for the first batch in each epoch on each process
        ({train, eval} * {epoch 1, epoch 2} * {ddp 1, ddp2})
       We assert that each of these tensors are different to ensure that 1) random seeding works properly,
       and 2) each ddp process is indeed getting different data.
    """
    del world_size  # unused. Set via env variables

    hparams = mosaic_trainer_hparams
    model_hparams = hparams.model
    assert isinstance(model_hparams, SimpleBatchPairModelHparams)
    model = model_hparams.initialize_object()
    shape = list(model.in_shape)  # type: ignore

    callback_registry["checkbatch0"] = CheckBatch0Hparams
    dataset_registry["tracked"] = TrackedDatasetHparams

    hparams.train_dataset = TrackedDatasetHparams(
        total_dataset_size=300,
        data_shape=shape,
        num_classes=model.num_classes,
        device="cpu",
        is_train=True,
        memory_format=MemoryFormat.CONTIGUOUS_FORMAT,
        tmpdir=ddp_tmpdir,
    )
    hparams.val_dataset = TrackedDatasetHparams(
        total_dataset_size=300,
        data_shape=shape,
        num_classes=model.num_classes,
        device="cpu",
        is_train=False,
        memory_format=MemoryFormat.CONTIGUOUS_FORMAT,
        tmpdir=ddp_tmpdir,
    )
    hparams.device = device
    hparams.dataloader = DataloaderHparams(
        num_workers=0,
        prefetch_factor=2,
        persistent_workers=False,
        pin_memory=False,
        timeout=0,
    )
    hparams.total_batch_size = 50
    hparams.eval_batch_size = 50
    hparams.max_epochs = 2
    hparams.precision = types.Precision.FP32
    hparams.loggers = []
    hparams.validate_every_n_batches = 0
    hparams.validate_every_n_epochs = 1
    hparams.callbacks.append(CheckBatch0Hparams(tmpdir=ddp_tmpdir))
    trainer = hparams.initialize_object()
    assert isinstance(trainer.train_dl_spec.dataset, collections.abc.Sized)
    num_train_samples = len(trainer.train_dl_spec.dataset)
    assert isinstance(trainer.eval_dl_spec.dataset, collections.abc.Sized)
    num_eval_samples = len(trainer.eval_dl_spec.dataset)
    trainer.fit()

    # now validate that each sample were accessed exactly hparams.max_epochs * batch size times
    num_epochs = hparams.max_epochs

    for i in range(num_train_samples):
        for epoch in range(num_epochs):
            assert os.path.exists(
                get_file_path(ddp_tmpdir, idx=i, epoch=epoch,
                              is_train=True)), f"train sample {i} was not accessed during epoch {epoch}"
        assert not os.path.exists(get_file_path(ddp_tmpdir, idx=i, epoch=num_epochs,
                                                is_train=True)), f"train sample {i} was accessed too many times"

    for i in range(num_eval_samples):
        for epoch in range(num_epochs):
            assert os.path.exists(
                get_file_path(ddp_tmpdir, idx=i, epoch=epoch,
                              is_train=False)), f"val sample {i} was not accessed during epoch {epoch}"
        # the eval dataloader is spun once more to initialize the rng, so expecting num_epochs + 1 to not exist
        assert not os.path.exists(get_file_path(ddp_tmpdir, idx=i, epoch=num_epochs + 1,
                                                is_train=False)), f"val sample {i} was accessed too many times"

    is_train_to_pickles: Dict[bool, List[Dict[str, types.Tensor]]] = {True: [], False: []}

    for epoch in range(num_epochs):
        for local_rank in range(ddp.get_local_world_size()):
            for is_train in (True, False):
                data: Dict[str, types.Tensor] = torch.load(  # type: ignore
                    get_batch_file_path(ddp_tmpdir, rank=local_rank, epoch=epoch, is_train=is_train),
                    map_location='cpu',
                )
                for pickle in is_train_to_pickles[is_train]:
                    assert not torch.all(data['last_input'] == pickle['last_input'])
                    assert not torch.all(data['last_target'] == pickle['last_target'])
                is_train_to_pickles[is_train].append(data)<|MERGE_RESOLUTION|>--- conflicted
+++ resolved
@@ -21,11 +21,7 @@
 from composer.trainer.devices import CPUDeviceHparams, GPUDeviceHparams
 from composer.trainer.devices.device_hparams import DeviceHparams
 from composer.trainer.trainer_hparams import TrainerHparams, callback_registry, dataset_registry
-<<<<<<< HEAD
 from composer.utils import ddp
-=======
-from composer.utils.ddp import get_global_rank
->>>>>>> 254bd515
 from tests.fixtures.models import SimpleBatchPairModelHparams
 
 
@@ -100,7 +96,7 @@
     def _run_event(self, event: Event, state: State, logger: Logger) -> None:
         if event in (Event.BEFORE_FORWARD, Event.EVAL_BEFORE_FORWARD):
             filepath = get_batch_file_path(self.tmpdir,
-                                           rank=get_global_rank(),
+                                           rank=ddp.get_global_rank(),
                                            epoch=state.epoch,
                                            is_train=state.model.training)
             if os.path.exists(filepath):

--- conflicted
+++ resolved
@@ -13,12 +13,8 @@
 from composer.core.logging import Logger, LogLevel
 from composer.core.state import State
 from composer.loggers.file_logger import FileLoggerBackend
-<<<<<<< HEAD
-from composer.loggers.logger_hparams import FileLoggerBackendHparams
-=======
 from composer.loggers.logger_hparams import FileLoggerBackendHparams, TQDMLoggerBackendHparams
 from composer.trainer.trainer_hparams import TrainerHparams
->>>>>>> 138de180
 
 
 @pytest.fixture
@@ -64,9 +60,6 @@
             '[EPOCH][step=2]: { "metric": "epoch", }\n',
             '[BATCH][step=2]: { "metric": "batch", }\n',
             '[EPOCH][step=3]: { "metric": "epoch2", }\n',
-<<<<<<< HEAD
-        ]
-=======
         ]
 
 
@@ -96,5 +89,4 @@
         mock_tqdm.close.assert_called_once()
     for mock_tqdm in is_train_to_mock_tqdms[False]:
         assert mock_tqdm.update.call_count == len(trainer.state.eval_dataloader)
-        mock_tqdm.close.assert_called_once()
->>>>>>> 138de180
+        mock_tqdm.close.assert_called_once()
# Copyright 2021 MosaicML. All Rights Reserved.

import _pytest.monkeypatch
import pytest

from composer.core import Event
from composer.core.callback import Callback
from composer.core.engine import Engine
from composer.core.logging import Logger
from composer.core.state import State


<<<<<<< HEAD
class EventTrackerCallback(Callback):

    def __init__(self) -> None:
        super().__init__()
        self.event = None

    def _run_event(self, event: Event, state: State, logger: Logger) -> None:
        self.event = event
=======
def test_callbacks_map_to_events():
    # callback methods must be 1:1 mapping with events
    # exception for private methods
    cb = Callback()
    excluded_methods = ["state_dict", "load_state_dict", "run_event"]
    methods = set(m for m in dir(cb) if (m not in excluded_methods and not m.startswith("_")))
    event_names = set(e.value for e in Event)
    assert methods == event_names
>>>>>>> d568aa62


class EventTrackerCallback(Callback):

    def __init__(self) -> None:
        super().__init__()
        self.event = None

    def _run_event(self, event: Event, state: State, logger: Logger) -> None:
        self.event = event


@pytest.mark.parametrize('event', list(Event))
def test_run_event_callbacks(event: Event, dummy_state: State, monkeypatch: _pytest.monkeypatch.MonkeyPatch):
    callback = EventTrackerCallback()
    logger = Logger(dummy_state)
<<<<<<< HEAD
    dummy_state.callbacks = [callback]
    engine = Engine(state=dummy_state, logger=logger)
=======
    engine = Engine(state=dummy_state, algorithms=[], logger=logger, callbacks=[callback])
>>>>>>> d568aa62

    engine.run_event(event)

    assert callback.event == event<|MERGE_RESOLUTION|>--- conflicted
+++ resolved
@@ -10,16 +10,6 @@
 from composer.core.state import State
 
 
-<<<<<<< HEAD
-class EventTrackerCallback(Callback):
-
-    def __init__(self) -> None:
-        super().__init__()
-        self.event = None
-
-    def _run_event(self, event: Event, state: State, logger: Logger) -> None:
-        self.event = event
-=======
 def test_callbacks_map_to_events():
     # callback methods must be 1:1 mapping with events
     # exception for private methods
@@ -28,7 +18,6 @@
     methods = set(m for m in dir(cb) if (m not in excluded_methods and not m.startswith("_")))
     event_names = set(e.value for e in Event)
     assert methods == event_names
->>>>>>> d568aa62
 
 
 class EventTrackerCallback(Callback):
@@ -45,12 +34,8 @@
 def test_run_event_callbacks(event: Event, dummy_state: State, monkeypatch: _pytest.monkeypatch.MonkeyPatch):
     callback = EventTrackerCallback()
     logger = Logger(dummy_state)
-<<<<<<< HEAD
     dummy_state.callbacks = [callback]
     engine = Engine(state=dummy_state, logger=logger)
-=======
-    engine = Engine(state=dummy_state, algorithms=[], logger=logger, callbacks=[callback])
->>>>>>> d568aa62
 
     engine.run_event(event)
 

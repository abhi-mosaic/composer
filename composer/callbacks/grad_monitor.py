# Copyright 2021 MosaicML. All Rights Reserved.

from composer.core import Event, Logger, State
from composer.core.callback import Callback


class GradMonitor(Callback):
    """Logs the L2 norm.
    
    This callback logs the L2 norm of all the parameters in the model,
    and optionally, the L2 norm of the parameters by each layer.

    It logs the L2 norm on each batch under the ``grad_l2_norm/step`` key.
    If ``log_layer_grad_norms`` is True (default False), then
    layer-wise L2 norms are logged under ``layer_grad_l2_norm/LAYER_NAME``.

    Args:
        log_layer_grad_norms (bool, optional):
            Whether to log the L2 normalization of each layer.
            Defaults to False.
    """

    def __init__(self, log_layer_grad_norms: bool = False):
        super().__init__()
        self.log_layer_grad_norms = log_layer_grad_norms

    def _run_event(self, event: Event, state: State, logger: Logger):
        """Compute the gradient L2 norm after the reduction of the
        backwards pass across GPUs. This function iterates over the
        parameters of the model and hence may cause a reduction in
        throughput while training large models. In order to ensure
        correctness, this function should be called after gradient
        unscaling in cases where gradients are scaled.

        Args:
            event (Event): The :class:`~composer.core.Event` object
            state (State): The :class:`~composer.core.State` object
                used during training.
            logger (Logger):
                The :class:`~composer.core.logging.logger.Logger` object.
        """
<<<<<<< HEAD
        if event != Event.AFTER_TRAIN_BATCH:
            return
=======
>>>>>>> 254bd515
        norm = 0.0
        layer_norms = {}
        for name, p in state.model.named_parameters():
            if p.grad is not None and p.requires_grad:
                param_grad_norm = p.grad.detach().data.norm(2).item()  # type: ignore
                if self.log_layer_grad_norms:
                    layer_norms[f'layer_grad_l2_norm/{name}'] = param_grad_norm

                param_grad_norm = param_grad_norm**2
                norm += param_grad_norm

        norm = norm**0.5
        logger.metric_batch({'grad_l2_norm/step': norm})
        if self.log_layer_grad_norms:
            logger.metric_batch(layer_norms)<|MERGE_RESOLUTION|>--- conflicted
+++ resolved
@@ -1,6 +1,6 @@
 # Copyright 2021 MosaicML. All Rights Reserved.
 
-from composer.core import Event, Logger, State
+from composer.core import Logger, State
 from composer.core.callback import Callback
 
 
@@ -24,7 +24,7 @@
         super().__init__()
         self.log_layer_grad_norms = log_layer_grad_norms
 
-    def _run_event(self, event: Event, state: State, logger: Logger):
+    def after_train_batch(self, state: State, logger: Logger):
         """Compute the gradient L2 norm after the reduction of the
         backwards pass across GPUs. This function iterates over the
         parameters of the model and hence may cause a reduction in
@@ -33,17 +33,11 @@
         unscaling in cases where gradients are scaled.
 
         Args:
-            event (Event): The :class:`~composer.core.Event` object
             state (State): The :class:`~composer.core.State` object
                 used during training.
             logger (Logger):
                 The :class:`~composer.core.logging.logger.Logger` object.
         """
-<<<<<<< HEAD
-        if event != Event.AFTER_TRAIN_BATCH:
-            return
-=======
->>>>>>> 254bd515
         norm = 0.0
         layer_norms = {}
         for name, p in state.model.named_parameters():

--- conflicted
+++ resolved
@@ -49,8 +49,6 @@
         # Monkey patch partial state dict handling
         from torch.distributed.fsdp import _state_dict_utils
         _state_dict_utils._sharded_pre_load_state_dict_hook = (_sharded_pre_load_state_dict_hook)
-<<<<<<< HEAD
-=======
 
         # Allow 2D HSDP
         from torch.distributed.fsdp import _runtime_utils
@@ -61,5 +59,4 @@
 
         # Allow 2D HSDP
         from torch.distributed.fsdp import _runtime_utils
-        _runtime_utils._validate_and_get_hybrid_shard_state = lambda *args, **kwargs: None
->>>>>>> 2aa50e77
+        _runtime_utils._validate_and_get_hybrid_shard_state = lambda *args, **kwargs: None
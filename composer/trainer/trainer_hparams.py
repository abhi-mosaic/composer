--- conflicted
+++ resolved
@@ -25,11 +25,7 @@
                              ModelHparams, ResNet18Hparams, ResNet50Hparams, ResNet101Hparams, UnetHparams)
 from composer.optim import (AdamHparams, AdamWHparams, DecoupledAdamWHparams, DecoupledSGDWHparams, OptimizerHparams,
                             RAdamHparams, RMSPropHparams, SchedulerHparams, SGDHparams, scheduler)
-<<<<<<< HEAD
 from composer.profiler import MosaicProfilerHparams
-from composer.trainer.ddp import DDPHparams
-=======
->>>>>>> 4214ce49
 from composer.trainer.devices import CPUDeviceHparams, DeviceHparams, GPUDeviceHparams
 from composer.utils import ddp
 
@@ -188,12 +184,8 @@
     compute_training_metrics: bool = hp.optional(doc="Log validation metrics on training data", default=False)
     log_level: str = hp.optional(doc="Python loglevel to use composer", default="INFO")
 
-<<<<<<< HEAD
-    ddp_sync_strategy: Optional[str] = hp.optional(doc="Strategy for DDP syncing", default=None)
     mosaic_profiler: Optional[MosaicProfilerHparams] = hp.optional(doc="Mosaic profiler hparams", default=None)
 
-=======
->>>>>>> 4214ce49
     def validate(self):
         super().validate()
 

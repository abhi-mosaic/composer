# Copyright 2021 MosaicML. All Rights Reserved.

from __future__ import annotations

import collections.abc
import contextlib
import datetime
import logging
import warnings
from typing import Any, Dict, List, Optional, Sequence, Union

import torch
import torch.distributed
import torch.utils.data
from torch.backends import cudnn
from torch.cuda.amp.grad_scaler import GradScaler
from torch.nn.parallel import DistributedDataParallel
from torchmetrics.collections import MetricCollection
from torchmetrics.metric import Metric

from composer.core import Callback, Engine, Event, Logger, State
from composer.core.algorithm import Algorithm
from composer.core.logging import BaseLoggerBackend, LogLevel
from composer.core.types import Batch, BreakEpochException, DataLoader, Metrics, Precision, Tensor
from composer.datasets import DataloaderSpec
from composer.datasets.dataloader import DDPDataLoader
from composer.loggers.tqdm_logger import TQDMLoggerBackend
from composer.models.base import BaseMosaicModel
from composer.optim import (ComposedScheduler, CosineAnnealingLRHparams, DecoupledSGDWHparams, OptimizerHparams,
                            SchedulerHparams, WarmUpLRHparams)
from composer.optim.scheduler import ensure_warmup_last
from composer.trainer.checkpoint import Checkpointer, CheckpointLoader
from composer.trainer.deepspeed import DeepSpeedHparams
from composer.trainer.devices.device import Device
from composer.trainer.devices.device_cpu import DeviceCPU
from composer.trainer.devices.device_gpu import DeviceGPU
from composer.trainer.scaler import ClosureGradScaler
from composer.trainer.trainer_hparams import TrainerHparams
from composer.utils import ddp, ensure_tuple, get_random_seed, map_collection, seed_all
from composer.utils.run_directory import get_relative_to_run_directory

log = logging.getLogger(__name__)


class Trainer:
    """Trainer for training a model with algorithms.

    Can be created either with ``__init__`` or by providing a
    :class:`~composer.trainer.TrainerHparams` object
    (see :meth:`~composer.trainer.Trainer.create_from_hparams`).

    Args:
        model (BaseMosaicModel): The model to train.
        train_dataloader (DataLoader or DataloaderSpec): The dataloader or dataloader spec for the training data.
        eval_dataloader (DataLoader or DataloaderSpec): The dataloader or dataloader spec for the evaluation data.
        max_epochs (int): The maxmimum number of epochs to train for.
        algorithms (List[Algorithm], optional): The algorithms to use during training.
            (default: ``[]``)
        optimizer_hparams: (OptimizerHparams, optional): The OptimizerHparams for constructing
            the optimizer for training. Must pass OptimizerHparams instead of a `torch.optim.Optimizer`
            object because the optimizer has to be constructed after certain algorithms which modify
            the model architecture have run on the model. (default:
            ``MosaicMLSGDWHparams(lr=0.1, momentum=0.9, weight_decay=1.0e-4)``)
        schedulers_hparams: (Union[SchedulerHparams, List[SchedulerHparams]], optional): The
            SchedulerHparams for constructing the one or more learning rate schedulers used
            during training. Must pass SchedulerHparams instead of a `torch.optim.lr_scheduler._LRScheduler`
            object because the scheduler needs an optimizer to be constructed and we construct the optimizer
            in `__init__`. (default:
            ``[CosineAnnealingLRHparams(T_max=f"{max_epochs}ep"), WarmUpLRHparams()]``).
        device (Device, optional): The device to use for training. Either `DeviceCPU` or `DeviceGPU`.
            (default ``DeviceCPU(n_cpus=1)``)
        grad_accum (int, optional): The number of microbatches to split a per-device batch into. Gradients
            are summed over the microbatches per device. (default: ``1``)
        grad_clip_norm (float, optional): The norm to clip gradient magnitudes to. Set to None for no gradient
            clipping. (default: ``None``)
        validate_every_n_batches (int, optional): Compute metrics on evaluation data every N batches.
             Set to -1 to never validate on a batchwise frequency. (default: ``-1``)
        validate_every_n_epochs (int, optional): Compute metrics on evaluation data every N epochs.
            Set to -1 to never validate on a epochwise frequency. (default: ``1``)
        compute_training_metrics (bool, optional): True to compute metrics on training data and False to not.
            (default: ``False``)
        precision (Precision, optional): Numerical precision to use for training. (default: ``Precision.FP32``).
        ddp_sync_strategy (DDPSyncStrategy, optional): The strategy to use for synchronizing gradients.
            Leave unset to let the trainer auto-configure this.
        ddp_timeout (float, optional): Timeout, in seconds, for initializing the DDP process group.
            (default: ``5.0``)
        seed (int, optional): The seed used in randomization. When not provided a random seed
            will be created. (default: ``None``)
        deterministic_mode (bool, optional): Run the model deterministically. Experimental. Performance
            degradations expected. Certain Torch modules may not have deterministic implementations,
            which will result in a crash. (default: ``False``)
        log_destinations (List[BaseLoggerBackend], optional): The destinations to log training information to.
            (default ``[TQDMLoggerBackend()]``).
        callbacks (Sequence[Callback], optional): The callbacks to run during training. (default: ``[]``)
        checkpoint_filepath (str, optional): The path to a trainer checkpoint file. If provided
            the trainer will load the state (along with it's associated attributes) during initialization.
            (default: ``None``)
        checkpoint_interval_unit (int, optional): Unit for the checkpoint save interval -- should be 'ep'
            for epochs, 'ba' for batches, or None to disable checkpointing. (default: ``None``).
        checkpoint_folder (str, optional): The folder to save checkpoints to. Relative to `os.environ.get('RUN_DIRECTORY', '.')`, 
            (default: ``checkpoints``)
        checkpoint_interval (int, optional): The frequency with which to checkpoint. (default: ``1``)
        config (Dict[str, Any], optional): Extra user-provided trainer configuration. Will be persisted
            along with the trainer state during checkpointing. (default: ``None``)

    Attributes:
        state (State): The :class:`State` object used to store training state.
        logger (Logger): The :class:`Logger` used for logging.
        engine (Engine): The :class:`Engine` used for running callbacks and algorithms.
    """

    def __init__(
            self,
            *,
            model: BaseMosaicModel,
            train_dataloader: Union[DataLoader, DataloaderSpec],
            eval_dataloader: Union[DataLoader, DataloaderSpec],
            max_epochs: int,
            algorithms: Optional[List[Algorithm]] = None,
            optimizer_hparams: Optional[OptimizerHparams] = None,
            schedulers_hparams: Optional[Union[SchedulerHparams, List[SchedulerHparams]]] = None,

            # device
            device: Optional[Device] = None,

            # training hparams
            grad_accum: int = 1,
            grad_clip_norm: Optional[float] = None,
            validate_every_n_batches: int = -1,
            validate_every_n_epochs: int = 1,
            compute_training_metrics: bool = False,
            precision: Precision = Precision.FP32,

            # ddp hparams
            ddp_sync_strategy: Optional[Union[str, ddp.DDPSyncStrategy]] = None,
            ddp_timeout: float = 5.0,

            # Randomness
            seed: Optional[int] = None,
            deterministic_mode: bool = False,

            # Logging and callbacks
            log_destinations: Optional[List[BaseLoggerBackend]] = None,
            callbacks: Sequence[Callback] = tuple(),

            # Checkpoint hparams
            checkpoint_filepath: Optional[str] = None,
            checkpoint_interval_unit: Optional[str] = None,
            checkpoint_folder: Optional[str] = "checkpoints",
            checkpoint_interval: Optional[int] = 1,

            # DeepSpeed
            deepspeed_hparams: Optional[DeepSpeedHparams] = None,

            # Optional config (ex. an hparams yaml file)
            config: Optional[Dict[str, Any]] = None):
        # surpressing GradScaler warnings as they are always created
        # self._use_grad_scaling() will raise a RuntimeError if grad scaling is not available when it is required
        warnings.filterwarnings(action="ignore", message="torch.cuda.amp.GradScaler")

        self.config = config

        self.deepspeed_enabled = deepspeed_hparams and deepspeed_hparams.enabled

        if not device:
            device = DeviceCPU() if not self.deepspeed_enabled else DeviceGPU(prefetch_in_cuda_stream=False)
        self.device = device

        if not seed:
            # Set a deterministic seed in the hparams
            # This seed will be dumped in the hparams that are saved with checkpoints
            seed = get_random_seed()
            log.info(f"Seed was None. Setting seed to random value: {seed}")
        # If hparams is used to create the Trainer this function is called twice
        # which is okay because all runs with the hparams codepath will do this
        seed_all(seed)
        self.seed = seed

        if not algorithms:
            algorithms = []

        self.backwards_create_graph = any(map(lambda x: x.backwards_create_graph, algorithms))

        find_unused_parameters = any(map(lambda x: x.find_unused_parameters, algorithms))

        self.find_unused_parameters = find_unused_parameters

        if self.deepspeed_enabled:
            import deepspeed
            deepspeed.init_distributed()
        else:
            ddp.initialize_ddp(device.ddp_backend, datetime.timedelta(seconds=ddp_timeout))
            if ddp_sync_strategy is None:
                self.ddp_sync_strategy = ddp.DDPSyncStrategy.SINGLE_AUTO_SYNC if not find_unused_parameters else ddp.DDPSyncStrategy.FORCED_SYNC
            else:
                self.ddp_sync_strategy = ddp.DDPSyncStrategy(ddp_sync_strategy)

        if isinstance(train_dataloader, DataloaderSpec):
            train_dataloader_spec = train_dataloader
        else:
            train_dataloader_spec = DataloaderSpec(train_dataloader)
        self._train_device_transformation_fn = train_dataloader_spec.device_transform_fn
        self.train_split_fn = train_dataloader_spec.split_fn

        if isinstance(eval_dataloader, DataloaderSpec):
            eval_dataloader_spec = eval_dataloader
        else:
            eval_dataloader_spec = DataloaderSpec(eval_dataloader)
        self._eval_device_transformation_fn = eval_dataloader_spec.device_transform_fn
        self.eval_split_fn = eval_dataloader_spec.split_fn

        train_batch_size = train_dataloader_spec.dataloader.batch_size

        if train_batch_size is None:
            raise ValueError("train dataloader batch size is None")

        train_batch_size *= ddp.get_world_size()

        eval_batch_size = eval_dataloader_spec.dataloader.batch_size
        if eval_batch_size is None:
            raise ValueError("eval dataloader batch size is None")

        eval_batch_size *= ddp.get_world_size()

        # TODO(#123): DeepSpeed still needs a precision context, but it's not completely clear how to
        # handle this with our version of Pytorch
        precision_context = self.device.precision_context if not self.deepspeed_enabled else contextlib.nullcontext

        self.state = State(
            max_epochs=max_epochs,
            train_batch_size=train_batch_size,
            eval_batch_size=eval_batch_size,
            algorithms=algorithms,
            callbacks=callbacks,
            model=model,
            grad_accum=grad_accum,
            precision=precision,
<<<<<<< HEAD
            precision_context=self.device.precision_context,
            train_dataloader=DDPDataLoader(train_dataloader_spec.dataloader),
            eval_dataloader=DDPDataLoader(eval_dataloader_spec.dataloader),
=======
            precision_context=precision_context,  # type: ignore
            train_dataloader=train_dataloader,
            eval_dataloader=eval_dataloader,
>>>>>>> 0a17521e
        )

        if not log_destinations:
            log_destinations = [TQDMLoggerBackend()]
        self.logger = Logger(self.state, log_destinations)
        self.state.callbacks = [*log_destinations, *callbacks]

        self.engine = Engine(self.state, self.state.algorithms, self.logger, self.state.callbacks)

        self.validate_every_n_batches = validate_every_n_batches
        self.validate_every_n_epochs = validate_every_n_epochs
        self.compute_training_metrics = compute_training_metrics
        self.grad_clip_norm = grad_clip_norm

        if deterministic_mode:
            torch.use_deterministic_algorithms(True)
            cudnn.benchmark = False
            warnings.warn("Deterministic mode is activated. This will negatively impact performance.",
                          category=UserWarning)

        # run INIT event before optimizers and schedulers are created
        self.engine.run_event(Event.INIT)

        assert isinstance(self.state.train_dataloader.dataset, collections.abc.Sized)
        steps_per_epoch = len(self.state.train_dataloader.dataset) // train_batch_size
        # Need to use hparams here because optimizer and schedulers need to be created after Event.INIT
        if not optimizer_hparams:
            optimizer_hparams = DecoupledSGDWHparams(lr=0.1, momentum=0.9, weight_decay=1.0e-4)
        if not schedulers_hparams:
            schedulers_hparams = [CosineAnnealingLRHparams(T_max=f"{max_epochs}ep"), WarmUpLRHparams()]
        if not isinstance(schedulers_hparams, list):
            schedulers_hparams = [schedulers_hparams]
        optimizer = optimizer_hparams.initialize_object(param_group=self.state.model.parameters())
        schedulers = [x.initialize_object(optimizer, steps_per_epoch) for x in ensure_warmup_last(schedulers_hparams)]
        self.state.optimizers = optimizer
        self.state.schedulers = ComposedScheduler(schedulers=schedulers)

        self.checkpointer = None
        # TODO(#121): get checkpointing working with DeepSpeed.
        if checkpoint_folder and checkpoint_interval and checkpoint_interval_unit:
            if self.deepspeed_enabled:
                raise NotImplementedError("Checkpointing is not yet supported with DeepSpeed.")
            self.checkpointer = Checkpointer(checkpoint_folder=get_relative_to_run_directory(checkpoint_folder),
                                             checkpoint_interval=checkpoint_interval,
                                             checkpoint_interval_unit=checkpoint_interval_unit)

        self.checkpoint_loader = None
        # TODO(#121): get checkpointing working with DeepSpeed.
        if checkpoint_filepath:
            if self.deepspeed_enabled:
                raise NotImplementedError("Checkpointing is not yet supported with DeepSpeed.")
            self.checkpoint_loader = CheckpointLoader(checkpoint_filepath=checkpoint_filepath)
            self.checkpoint_loader.load_checkpoint(state=self.state)

    @classmethod
    def create_from_hparams(cls, hparams: TrainerHparams) -> Trainer:
        """Instantiate a Trainer using a `TrainerHparams` object.

        Args:
            hparams (TrainerHparams): The TrainerHparams object used to instantiate the trainer.

        Returns:
            A Trainer object initialized with the provided TrainerHparams.
        """

        hparams.validate()

        # devices and systems
        device = hparams.device.initialize_object()

        seed = hparams.seed if hparams.seed else get_random_seed()
        # need to set seed before model initialization for determinism
        seed_all(seed)

        model = hparams.model.initialize_object()
        algorithms = [x.initialize_object() for x in hparams.algorithms]

        # callbacks, loggers, and seed
        callbacks = [x.initialize_object() for x in hparams.callbacks]
        dict_config = hparams.to_dict()
        log_destinations = [x.initialize_object(config=dict_config) for x in hparams.loggers]

        train_device_batch_size = hparams.total_batch_size // ddp.get_world_size()
        train_dataloader = hparams.train_dataset.initialize_object(train_device_batch_size, hparams.dataloader)

        eval_device_batch_size = hparams.eval_batch_size // ddp.get_world_size()
        eval_dataloader = hparams.val_dataset.initialize_object(eval_device_batch_size, hparams.dataloader)

        trainer = cls(
            model=model,
            train_dataloader=train_dataloader,
            eval_dataloader=eval_dataloader,
            max_epochs=hparams.max_epochs,
            algorithms=algorithms,
            optimizer_hparams=hparams.optimizer,
            schedulers_hparams=hparams.schedulers,

            # device
            device=device,

            # training hparams
            grad_accum=hparams.grad_accum,
            grad_clip_norm=hparams.grad_clip_norm,
            validate_every_n_batches=hparams.validate_every_n_batches,
            validate_every_n_epochs=hparams.validate_every_n_epochs,
            compute_training_metrics=hparams.compute_training_metrics,
            precision=hparams.precision,

            # ddp hparams
            ddp_sync_strategy=hparams.ddp_sync_strategy,
            ddp_timeout=hparams.ddp_timeout,

            # Randomness
            seed=seed,
            deterministic_mode=hparams.deterministic_mode,

            # Callbacks and logging
            log_destinations=log_destinations,
            callbacks=tuple(callbacks),

            # Checkpointing hparams
            checkpoint_filepath=hparams.checkpoint_filepath,
            checkpoint_interval_unit=hparams.checkpoint_interval_unit,
            checkpoint_folder=hparams.checkpoint_folder,
            checkpoint_interval=hparams.checkpoint_interval,

            # DeepSpeed
            deepspeed_hparams=hparams.deepspeed,

            # Optional config
            config=hparams.to_dict())

        return trainer

    def fit(self):
        """Train and evaluate the model on the provided data."""
<<<<<<< HEAD
        self._train_loop()
=======
        try:
            self._train_loop()
        finally:
            self.engine.close()
>>>>>>> 0a17521e

    def _get_metrics_as_collection(self, *, is_train: bool) -> MetricCollection:
        """Get metrics relevant to the model. Metrics are all implemented as subclasses
        of :class:`torchmetrics.Metric`. This function returns metrics as a
        :class:`~torchmetrics.collections.MetricCollection` to enable support
        for multiple metrics.

        Args:
            is_train (bool): True to get training metrics and false to get
            evaluation metrics.

        Returns:
            A :class:`~torchmetrics.collections.MetricCollection` object.
        """
        metrics = self.original_model.metrics(train=is_train)
        assert isinstance(metrics, (Metric, MetricCollection)), \
            "Error module.metrics() must return a Metric or MetricCollection object."
        if isinstance(metrics, Metric):
            # Forcing metrics to be a MetricCollection simplifies logging results
            metrics = MetricCollection([metrics])

        # Safety check to ensure the metric and data are on the same device. Normally not
        # needed because the metric is automatically on the same device as the model.
        # See https://torchmetrics.readthedocs.io/en/latest/pages/overview.html for details.
        metrics = self.device.module_to_device(metrics)

        # HACK: DeepSpeed somehow manages to convert metric internal states to its own dtype. When
        # running with FP16, this tends to result in overflows. Let's assume FP32 is good enough.
        for _, metric in metrics.items():
            metric.set_dtype(torch.float32)  # type: ignore

        return metrics

    def _compute_and_log_metrics(self, metrics: Metrics, *, is_train: bool, is_batch: bool):
        """Computes metrics, logs the results, and resets the metrics.

        Args:
            metrics (Metrics): The metrics to compute.
            is_train (bool): True for training metrics, False for evaluation metrics.
            is_batch (bool): True if logging at batch level, false for epoch level.
        """
        computed_metrics = metrics.compute()
        for name, value in computed_metrics.items():
            log_level = LogLevel.BATCH if is_batch else LogLevel.EPOCH
            suffix = 'train' if is_train else 'val'
            self.logger.metric(log_level, {f'{name.lower()}/{suffix}': value})
        metrics.reset()

    def _spin_dataloaders(self):
        """Spin the dataloaders to restore sampler state.

        Only one batch must be loaded to seed the sampler's generator.
        since only the first batch is being loaded, the dataloader may
        not be completely iterated through.
        """
        # surpressing this multiple iteration warning -- it is OK to ignore
        warnings.filterwarnings(action="ignore", message=r"^DataloaderMultipleIterationWarning", append=True)
        assert self.state.train_dataloader is not None, "train dataloader should be set"
        assert self.state.eval_dataloader is not None, "eval dataloader should be set"

        # spin the eval dataloader once to initialize its sampler deterministically
        # so it does not affect any other RNG reads
        for _ in self.state.eval_dataloader:
            break

        # spin the train dataloader's sampler to get to the state of the desired epoch
        for _ in range(self.state.epoch):
            for _ in self.state.train_dataloader:
                break

    def _get_batch_size(self, batch: Batch) -> int:
        if isinstance(batch, Tensor):
            return batch.shape[0]

        dim0_sizes = []
        if isinstance(batch, (list, tuple)):
            for tensors in batch:
                for t in ensure_tuple(tensors):
                    dim0_sizes.append(t.shape[0])
        elif isinstance(batch, dict):
            dim0_sizes = [t.shape[0] for t in batch.values()]

        if len(set(dim0_sizes)) == 1:
            return dim0_sizes[0]
        else:
            raise ValueError('The default _get_batch_size function found ',
                             f'multiple Tensor sizes in batch: {dim0_sizes}')

    def _train_loop(self) -> None:
        """Run training for the specified number of epochs and log results."""
        # shorthand
        state = self.state

        assert state.optimizers is not None
        assert state.schedulers is not None

        if len(ensure_tuple(state.optimizers)) != 1:
            raise NotImplementedError("The Mosaic trainer only supports one optimizer; "
                                      f"found {len(ensure_tuple(state.optimizers))} optimizers")

        assert isinstance(state.model, BaseMosaicModel)
        self.original_model = state.model

        # place the state, model in the proper devices
        if self.deepspeed_enabled:
            import deepspeed

            optimizer = ensure_tuple(state.optimizers)[0]

            deepspeed_config: dict[str, Any] = {
                "train_batch_size": state.train_batch_size,
                "gradient_accumulation_steps": state.grad_accum,
            }

            if state.precision == Precision.AMP:
                deepspeed_config["amp"] = {"enabled": True}
            elif state.precision == Precision.FP16:
                deepspeed_config["fp16"] = {"enabled": True}

            if self.grad_clip_norm:
                deepspeed_config["gradient_clipping"] = self.grad_clip_norm

            (state.model, state.optimizers, _, _) = deepspeed.initialize(
                config=deepspeed_config,
                model=state.model,
                optimizer=optimizer,
            )
        else:
            state.model = self.device.module_to_device(state.model)
            state.optimizers = map_collection(state.optimizers, self.device.optimizer_to_device)

            # wrap model with DDP
            state.model = ddp.prepare_module(state.model, self.find_unused_parameters)

        # print training start
        self.logger.metric_fit({"trainer/algorithms": [str(algo) for algo in self.engine.algorithms]})

        if self.compute_training_metrics:
            log.warn('Computing model evaluation metrics during training.'
                     ' This doubles the number of forward passes and may lead'
                     ' to a throughput degradation.')
        train_metrics = self._get_metrics_as_collection(is_train=True)

        self.engine.run_event(Event.TRAINING_START)

        if self._use_closures():

            def _ddp_reduce_scalar_and(flag: bool) -> bool:
                value = 1 if flag else 0
                flag_tensor = self.device.tensor_to_device(torch.tensor(value).int())
                ddp.all_reduce(flag_tensor, reduce_operation='PRODUCT')
                return flag_tensor.item() == 1

            def _ddp_reduce_tensor_sum(tensor: Tensor) -> Tensor:
                # Happens in-place; that's fine
                ddp.all_reduce(tensor, reduce_operation="SUM")
                return tensor

            state.scaler = ClosureGradScaler(ddp_reduce_scalar_and=_ddp_reduce_scalar_and,
                                             ddp_reduce_tensor_sum=_ddp_reduce_tensor_sum)
        else:
            state.scaler = GradScaler()
        use_grad_scaling = self._use_grad_scaling(state.precision, state.scaler)

        self._spin_dataloaders()

        if self.state.batch_idx == 0 and self.checkpoint_loader:
            # only restore the rng state here if the step in the current epoch is zero.
            self.checkpoint_loader.restore_checkpoint_rng_state(self.state, self.device)

        for _ in range(state.epoch, state.max_epochs):
            try:
                state.model.train()

                if self.state.batch_idx == 0:
                    self.engine.run_event(Event.EPOCH_START)
                    self.logger.metric_epoch({"epoch": self.state.epoch})

                assert state.train_dataloader, "Train Dataloader must be set"
                for batch_idx, state.batch in enumerate(state.train_dataloader):

                    # if resuming, skip dataloader forward to the minibatch index
                    if batch_idx < self.state.batch_idx:
                        if self.checkpoint_loader:
                            self.checkpoint_loader.restore_checkpoint_rng_state(self.state, self.device)
                        continue

                    state.last_batch_size = self._get_batch_size(state.batch)
                    state.batch = self.device.batch_to_device(state.batch)
                    if self._train_device_transformation_fn is not None:
                        state.batch = self._train_device_transformation_fn(state.batch)

                    if self.compute_training_metrics:
                        # compute metrics on the training set
                        state.model.eval()
                        with torch.no_grad():
                            eval_microbatches = self.train_split_fn(state.batch, state.grad_accum)
                            for eval_microbatch in eval_microbatches:
                                # TODO: Detect if self.run_event(Event.AFTER_DATALOADER) changes the training
                                # data and if so print a warning that metrics may return unexpected results
                                outputs, targets = self.original_model.validate(eval_microbatch)
                                train_metrics.update(outputs, targets)

                    state.model.train()

                    self.engine.run_event(Event.AFTER_DATALOADER)

                    microbatches = self.train_split_fn(state.batch, state.grad_accum)

                    self.engine.run_event(Event.BATCH_START)
                    self.logger.metric_batch({
                        "trainer/global_step": self.state.step,
                        "trainer/batch_idx": self.state.batch_idx,
                    })
                    total_loss = None
                    if self.deepspeed_enabled:
                        total_loss = self._train_batch(microbatches)
                    elif self._use_closures():
                        closure = lambda **kwargs: self._train_batch(microbatches, **kwargs)
                        for optimizer in ensure_tuple(state.optimizers):
                            if use_grad_scaling:
                                total_loss = state.scaler.step(optimizer, closure=closure)
                            else:
                                # Torch optimizers technically expect closures to return a float, not a Tensor.
                                # In practice, this doesn't seem to actually matter.
                                total_loss = optimizer.step(closure=closure)  # type: ignore
                    else:
                        total_loss = self._train_batch(microbatches)
                        for optimizer in ensure_tuple(state.optimizers):
                            if use_grad_scaling:
                                state.scaler.step(optimizer)
                            else:
                                optimizer.step()

                    if use_grad_scaling:
                        state.scaler.update()

                    if total_loss is not None:
                        assert isinstance(total_loss, Tensor)

                        # total_loss can be None if gradient scaling failed
                        ddp.all_reduce(total_loss, reduce_operation="SUM")
                        ddp.barrier()
                        full_loss = total_loss.cpu().item()
                        self.logger.metric_batch({'loss/train': full_loss / ddp.get_world_size()})

                    if self.compute_training_metrics:
                        self._compute_and_log_metrics(train_metrics, is_train=True, is_batch=True)

                    self.engine.run_event(Event.BATCH_END)

                    state.schedulers.step(interval='batch')  # type: ignore

                    if self.validate_every_n_batches > 0 and (state.step + 1) % self.validate_every_n_batches == 0:
                        self.eval(is_batch=True)

                    state.step += 1
                    if self.checkpointer and self.checkpointer.should_checkpoint(state=state, event=Event.BATCH_END):
                        self.checkpointer.save_checkpoint(state=state,
                                                          seed=self.seed,
                                                          device=self.device,
                                                          config=self.config)
            except BreakEpochException:
                log.info(f'Skipping the rest of Epoch {state.epoch}')

            state.schedulers.step(interval='epoch')  # type: ignore
            self.engine.run_event(Event.EPOCH_END)

            if self.validate_every_n_epochs > 0 and (state.epoch + 1) % self.validate_every_n_epochs == 0:
                self.eval(is_batch=False)

            state.epoch += 1

            if self.checkpointer and self.checkpointer.should_checkpoint(state=state, event=Event.EPOCH_END):
                self.checkpointer.save_checkpoint(state=state, seed=self.seed, device=self.device, config=self.config)

        self.engine.run_event(Event.TRAINING_END)

    def _train_batch(self, microbatches: Sequence[Batch], ddp_sync: bool = True):
        """Run training on a full batch of data.

        Args:
            microbatches (Sequence[Batch]): The microbatches which make up the batch.
            ddp_sync (bool): True to sync gradients between devices on every backwards
                pass and False to only sync gradients after each device has finished
                computing a gradient on it's entire set of microbatches. (default: ``True``)
        """
        if ddp_sync or not isinstance(self.state.model, DistributedDataParallel):
            context = contextlib.nullcontext
        else:
            context = self.state.model.no_sync

        with context():  # type: ignore - Pyright apparently doesn't recognize no_sync
            return self._train_batch_inner(microbatches)

    def _train_batch_inner(self, microbatches: Sequence[Batch]):
        """Iterate over microbatches and compute the loss that will be used to step
        the optimizer.

        Args:
            microbatches (Sequence[Batch]): The microbatches which make up the batch.
        """
        self.engine.run_event(Event.BEFORE_TRAIN_BATCH)

        state = self.state
        assert state.optimizers is not None
        assert state.scaler is not None

        use_grad_scaling = self._use_grad_scaling(state.precision, state.scaler)

        if not self.deepspeed_enabled:
            for optimizer in ensure_tuple(state.optimizers):
                optimizer.zero_grad()

        # tracker for gradient accumulation
        total_loss = self.device.tensor_to_device(torch.zeros(size=(1,)))
        current_batch_size = sum([self._get_batch_size(batch) for batch in microbatches])

        for microbatch_idx, state.batch in enumerate(microbatches):
            is_final_microbatch = microbatch_idx + 1 == len(microbatches)
            sync_context = contextlib.nullcontext() if self.deepspeed_enabled else ddp.sync_context(
                state, is_final_microbatch, self.ddp_sync_strategy)
            with sync_context:
                last_microbatch_size = self._get_batch_size(state.batch)

                # forward pass
                self.engine.run_event(Event.BEFORE_FORWARD)

                with state.precision_context(state.precision):
                    state.outputs = state.model.forward(state.batch)

                self.engine.run_event(Event.AFTER_FORWARD)

                # loss
                self.engine.run_event(Event.BEFORE_LOSS)

                with state.precision_context(state.precision):
                    state.loss = self.original_model.loss(state.outputs, state.batch)

                # We always want to scale loss by the grad_accum before the backwards pass and
                # also for sake of metrics. Complicating matters, the DeepSpeed engine does its
                # own scaling when we call `.backward`, but this isn't in place so we still need
                # to scale for sake of metrics after the `.backward` call.
                if not self.deepspeed_enabled:
                    for loss in ensure_tuple(state.loss):
                        loss.mul_(last_microbatch_size / current_batch_size)

                assert state.loss is not None
                self.engine.run_event(Event.AFTER_LOSS)

                # backward
                self.engine.run_event(Event.BEFORE_BACKWARD)

                if use_grad_scaling:
                    state.loss = state.scaler.scale(state.loss)

                if self.deepspeed_enabled:
                    state.model.backward(state.loss)  # type: ignore

                    # This is the same loss scaling we skipped earlier.
                    for loss in ensure_tuple(state.loss):
                        loss.mul_(last_microbatch_size / current_batch_size)
                else:
                    for loss in ensure_tuple(state.loss):
                        loss.backward(create_graph=self.backwards_create_graph)

                self.engine.run_event(Event.AFTER_BACKWARD)

                # Loss is added to losses with clone to not scale the loss for the step printout
                # Likely need to look into the performance impact
                for loss in ensure_tuple(state.loss):
                    total_loss += loss.detach().clone()

            if self.deepspeed_enabled:
                state.model.step()  # type: ignore

        # Unscale gradients before `Event.AFTER_TRAIN_BATCH`
        if use_grad_scaling:
            for optimizer in ensure_tuple(state.optimizers):
                state.scaler.unscale_(optimizer)

        # clip gradients if the magnitude is too large
        if not self.deepspeed_enabled and self.grad_clip_norm is not None:
            torch.nn.utils.clip_grad_norm_(
                parameters=state.model.parameters(),
                max_norm=self.grad_clip_norm,
            )

        self.engine.run_event(Event.AFTER_TRAIN_BATCH)

        return total_loss

    def eval(self, is_batch: bool):
        """Evaluate the model on the provided evaluation data and log
        appropriate metrics.

        Args:
            is_batch (bool): True to log metrics with ``LogLevel.BATCH``
                and False to log metrics with ``LogLevel.EPOCH``.
        """
        state = self.state
        model = state.model

        restore_model_train = model.training

        model.eval()
        with torch.no_grad():

            self.engine.run_event(Event.EVAL_START)

            metrics = self._get_metrics_as_collection(is_train=False)

            assert state.eval_dataloader is not None

            for state.batch in state.eval_dataloader:
                state.batch = self.device.batch_to_device(state.batch)
                if self._eval_device_transformation_fn is not None:
                    state.batch = self._eval_device_transformation_fn(state.batch)

                self.engine.run_event(Event.EVAL_BATCH_START)

                self.engine.run_event(Event.EVAL_BEFORE_FORWARD)
                state.outputs, targets = self.original_model.validate(state.batch)
                self.engine.run_event(Event.EVAL_AFTER_FORWARD)

                metrics.update(state.outputs, targets)

                self.engine.run_event(Event.EVAL_BATCH_END)

            self._compute_and_log_metrics(metrics, is_train=False, is_batch=is_batch)
            self.engine.run_event(Event.EVAL_END)

        if restore_model_train:
            model.train()

    def _use_grad_scaling(self, precision: Union[str, Precision], scaler: Optional[GradScaler]) -> bool:
        """Determines based on precision when to use grad scaling.

        By default, the pytorch GradScaler is a no-op if running on
        unsupported hardware. Here we raise a RuntimeError instead.

        Args:
            precision (Precision): Numerical precision, based on the Precision Enum.
            scaler (GradScaler): Used to make sure that the scaler is enabled when
            using grad scaling.

        Raises:
            RuntimeError:
                Occurs when attempting to use grad scaling without the scaler
                enabled. Likely due to hardware not supporting the provided precision.
        """
        if self.deepspeed_enabled:
            return False

        precision = Precision(precision)
        use_grad_scaling = precision == Precision.AMP

        if use_grad_scaling and (scaler is None or not scaler.is_enabled()):
            raise RuntimeError(f'Attempting to use grad scaling with {precision}, but scaler is not enabled.'
                               f'Potentially your hardware does not support Precision {precision}.')
        return use_grad_scaling

    def _use_closures(self) -> bool:
        """Determines based on precision and optimizers whether to use closures.

        We default to using closures unless AMP is enabled, in which case we only allow
        closures when using optimizers with the _step_supports_amp_closure flag.
        """
        if self.deepspeed_enabled:
            return False

        if self.state.precision != Precision.AMP:
            return True

        if self.state.optimizers is None:
            raise RuntimeError("state.optimizers must be set before `_use_closures` can be determined")

        return all(
            getattr(optimizer, "_step_supports_amp_closure", False)
            for optimizer in ensure_tuple(self.state.optimizers))<|MERGE_RESOLUTION|>--- conflicted
+++ resolved
@@ -7,7 +7,7 @@
 import datetime
 import logging
 import warnings
-from typing import Any, Dict, List, Optional, Sequence, Union
+from typing import Any, Callable, ContextManager, Dict, List, Optional, Sequence, Union, cast
 
 import torch
 import torch.distributed
@@ -224,7 +224,7 @@
 
         # TODO(#123): DeepSpeed still needs a precision context, but it's not completely clear how to
         # handle this with our version of Pytorch
-        precision_context = self.device.precision_context if not self.deepspeed_enabled else contextlib.nullcontext
+        precision_context = self.device.precision_context if not self.deepspeed_enabled else cast(Callable[[Union[str, Precision]], ContextManager], contextlib.nullcontext)
 
         self.state = State(
             max_epochs=max_epochs,
@@ -235,15 +235,9 @@
             model=model,
             grad_accum=grad_accum,
             precision=precision,
-<<<<<<< HEAD
-            precision_context=self.device.precision_context,
+            precision_context=precision_context,
             train_dataloader=DDPDataLoader(train_dataloader_spec.dataloader),
             eval_dataloader=DDPDataLoader(eval_dataloader_spec.dataloader),
-=======
-            precision_context=precision_context,  # type: ignore
-            train_dataloader=train_dataloader,
-            eval_dataloader=eval_dataloader,
->>>>>>> 0a17521e
         )
 
         if not log_destinations:
@@ -380,14 +374,10 @@
 
     def fit(self):
         """Train and evaluate the model on the provided data."""
-<<<<<<< HEAD
-        self._train_loop()
-=======
         try:
             self._train_loop()
         finally:
             self.engine.close()
->>>>>>> 0a17521e
 
     def _get_metrics_as_collection(self, *, is_train: bool) -> MetricCollection:
         """Get metrics relevant to the model. Metrics are all implemented as subclasses

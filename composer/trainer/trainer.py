--- conflicted
+++ resolved
@@ -689,35 +689,7 @@
         autoresume: bool = False,
 
         # DeepSpeed
-<<<<<<< HEAD
-        deepspeed_config: Union[bool, Dict[str, Any]] = False,
-
-        # profiling
-        prof_trace_handlers: Optional[Union[TraceHandler, Sequence[TraceHandler]]] = None,
-        prof_schedule: Optional[Callable[[State], ProfilerAction]] = None,
-        sys_prof_cpu: bool = True,
-        sys_prof_memory: bool = False,
-        sys_prof_disk: bool = False,
-        sys_prof_net: bool = False,
-        sys_prof_stats_thread_interval_seconds: float = 0.5,
-        torch_prof_folder: str = '{run_name}/torch_traces',
-        torch_prof_filename: str = 'rank{rank}.{batch}.pt.trace.json',
-        torch_prof_artifact_name: str = '{run_name}/torch_traces/rank{rank}.{batch}.pt.trace.json',
-        torch_prof_overwrite: bool = False,
-        torch_prof_use_gzip: bool = False,
-        torch_prof_record_shapes: bool = False,
-        torch_prof_profile_memory: bool = True,
-        torch_prof_with_stack: bool = False,
-        torch_prof_with_flops: bool = True,
-        torch_prof_num_traces_to_keep: int = -1,
-    ):
-
-        # surpressing GradScaler warnings as they are always created
-        # self._use_grad_scaling() will raise a RuntimeError if grad scaling is not available when it is required
-        warnings.filterwarnings(action="ignore", message="torch.cuda.amp.GradScaler")
-=======
         deepspeed_config: Optional[Dict[str, Any]] = None,
->>>>>>> f5f02ed8
 
         # System/Numerics
         device: Optional[Union[str, Device]] = None,
@@ -857,18 +829,11 @@
             self.state.train_dataloader = self.state.dataloader
         self.train_metrics = _get_training_metrics(model) if compute_training_metrics else None
 
-<<<<<<< HEAD
-        # Set the logger
-        model.logger = self.logger
-
-        self.engine.run_event(Event.INIT)
-=======
         # Max Duration
         if max_duration is not None:
             self.state.max_duration = ensure_time(max_duration, TimeUnit.EPOCH)
 
         self.logger.data_fit({"rank_zero_seed": rank_zero_seed})
->>>>>>> f5f02ed8
 
         assert isinstance(self.state.model, ComposerModel)
         self._original_model = self.state.model
@@ -1030,11 +995,6 @@
             return []
         return self._checkpoint_saver.saved_checkpoints
 
-<<<<<<< HEAD
-    def fit(self):
-        """Train and evaluate the model on the provided data."""
-        # Print any exception, so it can be caputred by any callbacks or loggers (e.g. WandB, FileLogger)
-=======
     def _check_for_autoresume(self, autoresume: bool, save_folder: Optional[str], save_overwrite: bool,
                               save_latest_filename: str, run_name: Optional[str], save_latest_artifact_name: str,
                               loggers: List[LoggerDestination], load_chunk_size: int, load_progress_bar: bool):
@@ -1328,7 +1288,6 @@
             _validate_precision(precision, self._device, self.deepspeed_enabled)
             self.state.precision = precision
 
->>>>>>> f5f02ed8
         self._train_loop()
 
     def close(self):
@@ -1657,16 +1616,9 @@
                         else:
                             optimizer.step()
             except RuntimeError as e:
-<<<<<<< HEAD
-                if self._is_cuda_oom(e):
-                    log.debug(
-                        textwrap.dedent(f"""Rank {dist.get_global_rank()} OOM'd.
-                        grad_accum will be increased prior to reattempting training on the current batch."""))
-=======
                 if _is_cuda_oom(e):
                     log.debug((f"Rank {dist.get_global_rank()} OOM'd. "
                                "grad_accum will be increased prior to reattempting training on the current batch."))
->>>>>>> f5f02ed8
                     should_handle_cuda_oom = 1
                 elif "Timed out" in str(e):
                     # Catch timeout errors and only reraise if we did not encounter OOM on other ranks. Error

# Copyright 2021 MosaicML. All Rights Reserved.

from __future__ import annotations

import collections.abc
import datetime
import os
import warnings
from contextlib import contextmanager, nullcontext
from typing import TYPE_CHECKING, Callable, ContextManager, List, Optional, Sequence, TypeVar, Union, cast

import torch
import torch.distributed as dist
import torch.utils.data
from torch.nn.parallel import DistributedDataParallel

from composer.utils.iter_helpers import ensure_tuple
from composer.utils.string_enum import StringEnum

if TYPE_CHECKING:
    from composer.core.state import State
<<<<<<< HEAD
    from composer.core.types import Model
=======
    from composer.core.types import DataLoader, Model
    from composer.datasets.dataloader import DataloaderHparams, DataloaderSpec
>>>>>>> 138de180

TObj = TypeVar("TObj")


class DDPSyncStrategy(StringEnum):
    """How and when DDP gradient synchronization should happen.

    Attributes:
        SINGLE_AUTO_SYNC: The default behavior for DDP. Gradients are synchronized as they
            computed, for only the final microbatch of a batch. This is the most efficient
            strategy, but can lead to errors when ``find_unused_parameters`` is set, since
            it is possible different microbatches may use different sets of parameters,
            leading to an incomplete sync.
        MULTI_AUTO_SYNC: The default behavior for DDP when ``find_unused_parameters`` is set.
            Gradients are synchronized as they are computed for all microbatches. This ensures
            complete synchronization, but is less efficient than :attr:`SINGLE_AUTO_SYNC`. This
            efficiency gap is usually small, as long as either DDP syncs are a small portion
            of the trainer's overall runtime, or the number of microbatches per batch is
            relatively small.
        FORCED_SYNC: Gradients are manually synchronized only after all gradients have been
            computed for the final microbatch of a batch. Like :attr:`MULTI_AUTO_SYNC`, this
            strategy ensures complete gradient synchronization, but this tends to be slower than
            :attr:`MULTI_AUTO_SYNC`. This is because ordinarily syncs can happen in parallel
            with the ``loss.backward()`` computation, meaning syncs can be mostly complete by
            the time that function finishes. However, in certain circumstances, syncs may take
            a very long time to complete - if there are also a lot of microbatches per batch,
            this strategy may be optimal.
    """
    SINGLE_AUTO_SYNC = "single_auto_sync"
    MULTI_AUTO_SYNC = "multi_auto_sync"
    FORCED_SYNC = "forced_sync"


def _get_distributed_config_var(env_var: str,
                                human_name: str,
                                default: int,
                                fetch_fn_name: Optional[str] = None) -> int:
    if not dist.is_available():
        warnings.warn(
            f"DDPDefaultValueWarning: Torch distributed is not available; returning {default} for {human_name}")
        return default

    if not env_var in os.environ:
        warnings.warn(f"DDPDefaultValueWarning: {env_var} env var not set"
                      f"{' and process group not initialized' if fetch_fn_name is not None else ''}; "
                      f"returning {default} for {human_name}.")
        env_value = default
    else:
        env_value = int(os.environ[env_var])

    if dist.is_initialized() and fetch_fn_name is not None:
        assert env_value == int(getattr(dist, fetch_fn_name)()), "invariant violation"

    return env_value


def get_world_size() -> int:
    """Returns the DDP world size

    Returns:
        int: The world size
    """
    return _get_distributed_config_var(env_var="WORLD_SIZE",
                                       human_name="world size",
                                       default=1,
                                       fetch_fn_name="get_world_size")


def get_global_rank() -> int:
<<<<<<< HEAD
    """Returns the global rank of the current process, which is on `[0, WORLD_SIZE - 1]`
=======
    """Returns the global rank of the current process, which is in `[0, WORLD_SIZE - 1]`
>>>>>>> 138de180

    Returns:
        int: The global rank
    """
    return _get_distributed_config_var(env_var="RANK", human_name="global rank", default=0, fetch_fn_name="get_rank")


def get_local_world_size() -> int:
    """Returns the local world size, which is the number of processes for the current node.

    Returns:
        int: The local world size
    """
    return _get_distributed_config_var(env_var="LOCAL_WORLD_SIZE", human_name="local world size", default=1)


def get_local_rank() -> int:
<<<<<<< HEAD
    """Returns the local rank for the current process, which is on `[0, LOCAL_WORLD_SIZE - 1]`
=======
    """Returns the local rank for the current process, which is in `[0, LOCAL_WORLD_SIZE - 1]`
>>>>>>> 138de180

    Returns:
        int: The local world size
    """
    local_rank = _get_distributed_config_var(env_var="LOCAL_RANK", human_name="local rank", default=0)
    assert local_rank == get_global_rank() % get_local_world_size(), "invariant violation"
    return local_rank


def barrier() -> None:
<<<<<<< HEAD
    if dist.is_available():
        dist.barrier()
    # If not on DDP, then do nothing
=======
    if dist.is_available() and dist.is_initialized():
        dist.barrier()
        return
    world_size = get_world_size()
    if world_size == 1:
        return
    raise RuntimeError(f"Since the world_size({world_size}) > 1, please configure DDP to use ddp.barrier(). "
                       "The mosaic trainer will automatically do this for you.")
>>>>>>> 138de180


def all_reduce(
    tensor: torch.Tensor,
    reduce_operation: str = "SUM",
) -> None:
<<<<<<< HEAD
    if dist.is_available():
        reduce_op = getattr(dist.ReduceOp, reduce_operation.upper())
        dist.all_reduce(tensor, op=reduce_op)
    else:
        raise NotImplementedError("Non-DDP versions of reduce operations are not yet implemented")


def all_gather(tensor: torch.Tensor) -> Sequence[torch.Tensor]:
    """gather_to_rank_zero collects a tensor from each rank, and returns a sequence of tensors indexed by rank
=======
    if dist.is_available() and dist.is_initialized():
        reduce_op = getattr(dist.ReduceOp, reduce_operation.upper())
        dist.all_reduce(tensor, op=reduce_op)
        return
    world_size = get_world_size()
    if world_size == 1:
        return
    raise RuntimeError(f"Since the world_size({world_size}) > 1, please configure DDP to use ddp.all_reduce(). "
                       "The mosaic trainer will automatically do this for you.")


def all_gather(tensor: torch.Tensor) -> Sequence[torch.Tensor]:
    """all_gather collects a tensor from each rank, and returns a sequence of tensors indexed by rank
>>>>>>> 138de180

    Args:
        tensor (torch.Tensor): tensor from each rank to be gathered

    Returns:
        Sequence[Tensor]: A sequence of tensors indexed by rank
    """
<<<<<<< HEAD
    if dist.is_available():
        obj_gather_list = [torch.zeros_like(tensor) for _ in range(get_world_size())]
        dist.all_gather(obj_gather_list, tensor)
        return obj_gather_list
    else:
        return [tensor]


def all_gather_object(obj: TObj) -> List[TObj]:
    """gather_object_to_rank_zero collects a pickleable object from each rank, and returns a list of
=======
    if dist.is_available() and dist.is_initialized():
        obj_gather_list = [torch.zeros_like(tensor) for _ in range(get_world_size())]
        dist.all_gather(obj_gather_list, tensor)
        return obj_gather_list
    world_size = get_world_size()
    if world_size == 1:
        return [tensor]
    raise RuntimeError(f"Since the world_size({world_size}) > 1, please configure DDP to use ddp.all_gather(). "
                       "The mosaic trainer will automatically do this for you.")


def all_gather_object(obj: TObj) -> List[TObj]:
    """all_gather_object collects a pickleable object from each rank, and returns a list of
>>>>>>> 138de180
    these objects indexed by rank

    Args:
        obj (TObj): Object to be gathered

    Returns:
        List[TObj]: A list of objects indexed by rank
    """
    if dist.is_available():
        obj_gather_list = [None for _ in range(get_world_size())]
        dist.all_gather_object(obj_gather_list, obj)
        # torch.distributed will replace the None's in obj_gather_list with the gathered objects on rank 0
        # or will just be None on non-rank-0
        return cast(List[TObj], obj_gather_list)
<<<<<<< HEAD
    else:
        return [obj]
=======
    world_size = get_world_size()
    if world_size == 1:
        return [obj]
    raise RuntimeError(f"Since the world_size({world_size}) > 1, please configure DDP to use ddp.all_gather_object(). "
                       "The mosaic trainer will automatically do this for you.")
>>>>>>> 138de180


def initialize_ddp(backend: str, timeout: datetime.timedelta):
    if not dist.is_available():
<<<<<<< HEAD
=======
        if get_world_size() != 1:
            raise RuntimeError("When the world size is > 1, DDP must be used. However, it is not available in your "
                               "installation of PyTorch. Please install or build PyTorch with DDP support.")
>>>>>>> 138de180
        return
    if dist.is_initialized():

        if not dist.get_backend() == backend.lower():
            raise RuntimeError(
                f"The requested backend ({backend}) differs from the backend "
                "of the current process group ({torch.distributed.get_backend()}). If you wish to change backends, "
                "please restart the python process.")
        return

    if "RANK" in os.environ and "WORLD_SIZE" in os.environ:
        # Assume we can initialize based off of env vars
        dist.init_process_group(backend, timeout=timeout)
        return

    warnings.warn("NoDDPWarning: RANK and WORLD_SIZE env vars not set; assuming no parallelization. "
                  "If this is unexpected, make sure you are running your training script with the "
                  "composer executable.")
    store = dist.HashStore()

    dist.init_process_group(backend, timeout=timeout, store=store, world_size=1, rank=0)


def prepare_module(module: Model, find_unused_parameters: bool) -> Model:
<<<<<<< HEAD
    if dist.is_available():
=======
    if dist.is_available() and dist.is_initialized():
>>>>>>> 138de180
        if any((p.requires_grad for p in module.parameters())):
            ddp_model = DistributedDataParallel(module, find_unused_parameters=find_unused_parameters)
            return ddp_model
        return module
<<<<<<< HEAD
    else:
        return module


def get_sampler(dataset: torch.utils.data.Dataset, *, drop_last: bool, shuffle: bool) -> torch.utils.data.Sampler[int]:
    if dist.is_available():
        # manually supplying num_replicas and rank to read from env variables
        # if ddp is not yet initialized
        sampler = torch.utils.data.DistributedSampler[int](dataset,
                                                           drop_last=drop_last,
                                                           shuffle=shuffle,
                                                           num_replicas=get_world_size(),
                                                           rank=get_global_rank())
    else:
        assert isinstance(dataset, collections.abc.Sized)
        if shuffle:
            sampler = torch.utils.data.RandomSampler(dataset)
        else:
            sampler = torch.utils.data.SequentialSampler(dataset)
    return sampler
=======
    if get_world_size() == 1:
        return module
    if dist.is_available():
        raise RuntimeError("Please call ddp.initialize_ddp() before calling ddp.prepare_module()")
    raise RuntimeError("When the world size is > 1, DDP must be used. However, it is not available in your "
                       "installation of PyTorch. Please install or build PyTorch with DDP support.")


def create_dataloader(batch_size: int, dataloader_hparams: DataloaderHparams,
                      dataloader_spec: DataloaderSpec) -> DataLoader:
    # TODO(ravi) refactor this function to return a sampler rather than create the dataloader
    from composer.datasets.dataloader import DDPDataLoader
    if dist.is_available() and dist.is_initialized():
        sampler = torch.utils.data.DistributedSampler[int](dataloader_spec.dataset,
                                                           drop_last=dataloader_spec.drop_last,
                                                           shuffle=dataloader_spec.shuffle)
    elif get_world_size() == 1:
        assert isinstance(dataloader_spec.dataset, collections.abc.Sized)
        if dataloader_spec.shuffle:
            sampler = torch.utils.data.RandomSampler(dataloader_spec.dataset, generator=dataloader_spec.generator)
        else:
            sampler = torch.utils.data.SequentialSampler(dataloader_spec.dataset)
    else:
        if dist.is_available():
            raise RuntimeError("Please call ddp.initialize_ddp() before calling ddp.create_dataloader()")
        raise RuntimeError("When the world size is > 1, DDP must be used. However, it is not available in your "
                           "installation of PyTorch. Please install or build PyTorch with DDP support.")
    dataloader = dataloader_hparams.initialize_object(batch_size, sampler, dataloader_spec)
    if dist.is_available():
        dataloader = DDPDataLoader(dataloader)
    return dataloader
>>>>>>> 138de180


@contextmanager
def sync_context(state: State, is_final_microbatch: bool, sync_strategy: Union[str, DDPSyncStrategy]):
    assert isinstance(state.model, DistributedDataParallel), "state.model is not wrapped by DDP"
    assert state.optimizers is not None, "optimizers have not been initialized"
    sync_strategy = DDPSyncStrategy(sync_strategy)

    no_sync_context = cast(Callable[[], ContextManager], state.model.no_sync)
    auto_sync_context = nullcontext

    if sync_strategy == DDPSyncStrategy.SINGLE_AUTO_SYNC:
        context = auto_sync_context if is_final_microbatch else no_sync_context
        with context():
            yield

    elif sync_strategy == DDPSyncStrategy.MULTI_AUTO_SYNC:
        with auto_sync_context():
            yield

    elif sync_strategy == DDPSyncStrategy.FORCED_SYNC:
        try:
            with no_sync_context():
                yield
        finally:
            if is_final_microbatch:
                for optimizer in ensure_tuple(state.optimizers):
                    for group in optimizer.param_groups:
                        for p in group["params"]:
                            if p.grad is not None:
                                all_reduce(p.grad)
                                p.grad = p.grad / get_world_size()

    else:
        raise ValueError("Unknown sync strategy", sync_strategy)<|MERGE_RESOLUTION|>--- conflicted
+++ resolved
@@ -2,7 +2,6 @@
 
 from __future__ import annotations
 
-import collections.abc
 import datetime
 import os
 import warnings
@@ -19,12 +18,7 @@
 
 if TYPE_CHECKING:
     from composer.core.state import State
-<<<<<<< HEAD
     from composer.core.types import Model
-=======
-    from composer.core.types import DataLoader, Model
-    from composer.datasets.dataloader import DataloaderHparams, DataloaderSpec
->>>>>>> 138de180
 
 TObj = TypeVar("TObj")
 
@@ -94,11 +88,7 @@
 
 
 def get_global_rank() -> int:
-<<<<<<< HEAD
-    """Returns the global rank of the current process, which is on `[0, WORLD_SIZE - 1]`
-=======
     """Returns the global rank of the current process, which is in `[0, WORLD_SIZE - 1]`
->>>>>>> 138de180
 
     Returns:
         int: The global rank
@@ -116,11 +106,7 @@
 
 
 def get_local_rank() -> int:
-<<<<<<< HEAD
-    """Returns the local rank for the current process, which is on `[0, LOCAL_WORLD_SIZE - 1]`
-=======
     """Returns the local rank for the current process, which is in `[0, LOCAL_WORLD_SIZE - 1]`
->>>>>>> 138de180
 
     Returns:
         int: The local world size
@@ -131,40 +117,23 @@
 
 
 def barrier() -> None:
-<<<<<<< HEAD
-    if dist.is_available():
+    if dist.is_available() and dist.is_initialized():
         dist.barrier()
-    # If not on DDP, then do nothing
-=======
-    if dist.is_available() and dist.is_initialized():
-        dist.barrier()
         return
     world_size = get_world_size()
     if world_size == 1:
         return
     raise RuntimeError(f"Since the world_size({world_size}) > 1, please configure DDP to use ddp.barrier(). "
                        "The mosaic trainer will automatically do this for you.")
->>>>>>> 138de180
 
 
 def all_reduce(
     tensor: torch.Tensor,
     reduce_operation: str = "SUM",
 ) -> None:
-<<<<<<< HEAD
-    if dist.is_available():
+    if dist.is_available() and dist.is_initialized():
         reduce_op = getattr(dist.ReduceOp, reduce_operation.upper())
         dist.all_reduce(tensor, op=reduce_op)
-    else:
-        raise NotImplementedError("Non-DDP versions of reduce operations are not yet implemented")
-
-
-def all_gather(tensor: torch.Tensor) -> Sequence[torch.Tensor]:
-    """gather_to_rank_zero collects a tensor from each rank, and returns a sequence of tensors indexed by rank
-=======
-    if dist.is_available() and dist.is_initialized():
-        reduce_op = getattr(dist.ReduceOp, reduce_operation.upper())
-        dist.all_reduce(tensor, op=reduce_op)
         return
     world_size = get_world_size()
     if world_size == 1:
@@ -175,7 +144,6 @@
 
 def all_gather(tensor: torch.Tensor) -> Sequence[torch.Tensor]:
     """all_gather collects a tensor from each rank, and returns a sequence of tensors indexed by rank
->>>>>>> 138de180
 
     Args:
         tensor (torch.Tensor): tensor from each rank to be gathered
@@ -183,22 +151,10 @@
     Returns:
         Sequence[Tensor]: A sequence of tensors indexed by rank
     """
-<<<<<<< HEAD
-    if dist.is_available():
+    if dist.is_available() and dist.is_initialized():
         obj_gather_list = [torch.zeros_like(tensor) for _ in range(get_world_size())]
         dist.all_gather(obj_gather_list, tensor)
         return obj_gather_list
-    else:
-        return [tensor]
-
-
-def all_gather_object(obj: TObj) -> List[TObj]:
-    """gather_object_to_rank_zero collects a pickleable object from each rank, and returns a list of
-=======
-    if dist.is_available() and dist.is_initialized():
-        obj_gather_list = [torch.zeros_like(tensor) for _ in range(get_world_size())]
-        dist.all_gather(obj_gather_list, tensor)
-        return obj_gather_list
     world_size = get_world_size()
     if world_size == 1:
         return [tensor]
@@ -208,7 +164,6 @@
 
 def all_gather_object(obj: TObj) -> List[TObj]:
     """all_gather_object collects a pickleable object from each rank, and returns a list of
->>>>>>> 138de180
     these objects indexed by rank
 
     Args:
@@ -223,26 +178,18 @@
         # torch.distributed will replace the None's in obj_gather_list with the gathered objects on rank 0
         # or will just be None on non-rank-0
         return cast(List[TObj], obj_gather_list)
-<<<<<<< HEAD
-    else:
-        return [obj]
-=======
     world_size = get_world_size()
     if world_size == 1:
         return [obj]
     raise RuntimeError(f"Since the world_size({world_size}) > 1, please configure DDP to use ddp.all_gather_object(). "
                        "The mosaic trainer will automatically do this for you.")
->>>>>>> 138de180
 
 
 def initialize_ddp(backend: str, timeout: datetime.timedelta):
     if not dist.is_available():
-<<<<<<< HEAD
-=======
         if get_world_size() != 1:
             raise RuntimeError("When the world size is > 1, DDP must be used. However, it is not available in your "
                                "installation of PyTorch. Please install or build PyTorch with DDP support.")
->>>>>>> 138de180
         return
     if dist.is_initialized():
 
@@ -267,69 +214,17 @@
 
 
 def prepare_module(module: Model, find_unused_parameters: bool) -> Model:
-<<<<<<< HEAD
-    if dist.is_available():
-=======
-    if dist.is_available() and dist.is_initialized():
->>>>>>> 138de180
+    if dist.is_available() and dist.is_initialized():
         if any((p.requires_grad for p in module.parameters())):
             ddp_model = DistributedDataParallel(module, find_unused_parameters=find_unused_parameters)
             return ddp_model
         return module
-<<<<<<< HEAD
-    else:
-        return module
-
-
-def get_sampler(dataset: torch.utils.data.Dataset, *, drop_last: bool, shuffle: bool) -> torch.utils.data.Sampler[int]:
-    if dist.is_available():
-        # manually supplying num_replicas and rank to read from env variables
-        # if ddp is not yet initialized
-        sampler = torch.utils.data.DistributedSampler[int](dataset,
-                                                           drop_last=drop_last,
-                                                           shuffle=shuffle,
-                                                           num_replicas=get_world_size(),
-                                                           rank=get_global_rank())
-    else:
-        assert isinstance(dataset, collections.abc.Sized)
-        if shuffle:
-            sampler = torch.utils.data.RandomSampler(dataset)
-        else:
-            sampler = torch.utils.data.SequentialSampler(dataset)
-    return sampler
-=======
     if get_world_size() == 1:
         return module
     if dist.is_available():
         raise RuntimeError("Please call ddp.initialize_ddp() before calling ddp.prepare_module()")
     raise RuntimeError("When the world size is > 1, DDP must be used. However, it is not available in your "
                        "installation of PyTorch. Please install or build PyTorch with DDP support.")
-
-
-def create_dataloader(batch_size: int, dataloader_hparams: DataloaderHparams,
-                      dataloader_spec: DataloaderSpec) -> DataLoader:
-    # TODO(ravi) refactor this function to return a sampler rather than create the dataloader
-    from composer.datasets.dataloader import DDPDataLoader
-    if dist.is_available() and dist.is_initialized():
-        sampler = torch.utils.data.DistributedSampler[int](dataloader_spec.dataset,
-                                                           drop_last=dataloader_spec.drop_last,
-                                                           shuffle=dataloader_spec.shuffle)
-    elif get_world_size() == 1:
-        assert isinstance(dataloader_spec.dataset, collections.abc.Sized)
-        if dataloader_spec.shuffle:
-            sampler = torch.utils.data.RandomSampler(dataloader_spec.dataset, generator=dataloader_spec.generator)
-        else:
-            sampler = torch.utils.data.SequentialSampler(dataloader_spec.dataset)
-    else:
-        if dist.is_available():
-            raise RuntimeError("Please call ddp.initialize_ddp() before calling ddp.create_dataloader()")
-        raise RuntimeError("When the world size is > 1, DDP must be used. However, it is not available in your "
-                           "installation of PyTorch. Please install or build PyTorch with DDP support.")
-    dataloader = dataloader_hparams.initialize_object(batch_size, sampler, dataloader_spec)
-    if dist.is_available():
-        dataloader = DDPDataLoader(dataloader)
-    return dataloader
->>>>>>> 138de180
 
 
 @contextmanager

--- conflicted
+++ resolved
@@ -4,15 +4,9 @@
 """Helper utilities."""
 from composer.utils.batch_helpers import batch_get, batch_set
 from composer.utils.checkpoint import load_checkpoint, save_checkpoint
-<<<<<<< HEAD
-from composer.utils.file_helpers import (ensure_folder_is_empty, format_name_with_dist, format_name_with_dist_and_time,
-                                         get_file, is_tar)
-from composer.utils.collect_env import configure_excepthook, disable_env_report, enable_env_report, print_env
-=======
 from composer.utils.collect_env import configure_excepthook, disable_env_report, enable_env_report, print_env
 from composer.utils.file_helpers import (ensure_folder_has_no_conflicting_files, ensure_folder_is_empty,
                                          format_name_with_dist, format_name_with_dist_and_time, get_file, is_tar)
->>>>>>> f5f02ed8
 from composer.utils.import_helpers import MissingConditionalImportError, import_object
 from composer.utils.iter_helpers import ensure_tuple, iterate_with_pbar, map_collection
 from composer.utils.object_store import ObjectStore, ObjectStoreHparams
@@ -35,11 +29,8 @@
     'format_name_with_dist',
     'format_name_with_dist_and_time',
     'is_tar',
-<<<<<<< HEAD
-=======
     'batch_get',
     'batch_set',
->>>>>>> f5f02ed8
     'configure_excepthook',
     'disable_env_report',
     'enable_env_report',

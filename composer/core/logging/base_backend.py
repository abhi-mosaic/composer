# Copyright 2021 MosaicML. All Rights Reserved.

from __future__ import annotations

from abc import ABC
from typing import TYPE_CHECKING

from composer.core.callback import Callback, RankZeroCallback
<<<<<<< HEAD
from composer.core.logging.logger import Logger
from composer.utils.ddp import get_global_rank
=======
from composer.utils.ddp import is_rank_zero
>>>>>>> 254bd515

if TYPE_CHECKING:
    from composer.core.logging.logger import LogLevel, TLogData
    from composer.core.state import State

try:
    from typing import final
except ImportError:
    final = lambda x: x  # final is not available in python 3.7


class BaseLoggerBackend(Callback, ABC):
    """Base class for logging backends.
    """

    def __init__(self):
        super().__init__()

    def will_log(self, state: State, log_level: LogLevel) -> bool:
        """Called by the :class:`~composer.core.logging.logger.Logger`
        to determine whether to log a metric.

        By default, it always returns ``True``, but this method
        can be overridden.

        Args:
            state (State): The global state object.
            log_level (LogLevel): The log level

        Returns:
            bool: Whether to log a metric call, given the
            :class:`~composer.core.state.State` and
            :class:`~composer.core.logging.logger.LogLevel`.
        """
        del state, log_level  # unused
        return True

    def log_metric(self, epoch: int, step: int, log_level: LogLevel, data: TLogData):
        """Called by the :class:`~composer.core.logging.logger.Logger`
        for metrics where :func:`will_log` returned ``True``.

        The logging backend should override this function to log the data
        (e.g. write it to a file, send it to a server, etc...).

        Args:
            epoch (int): The epoch for the logged data.
            step (int): The global step for the logged data.
            log_level (LogLevel): The log level.
            data (TLogData): The metric to log.
        """
        del epoch, step, log_level, data  # unused
        pass


class RankZeroLoggerBackend(BaseLoggerBackend, RankZeroCallback, ABC):
    """Base class for logging backends that run only on the rank zero process.

    In a multi-process training setup (e.g. when using DistributedDataParallel),
    some logging backends require that only the rank zero process log data.
    For example, when logging to a file, only the main process should open the file
    and save data.

    When using this class, override
    :func:`_will_log` and :func:`_log_metric`` instead of
    :func:`will_log` and :func:`log_metric`, respectively.

    This class ensures that :func:`_will_log` and :func:`_log_metric`
    are invoked only on the rank zero process.

    .. automethod:: _will_log
    .. automethod:: _log_metric
    """

    def __init__(self) -> None:
        super().__init__()

    def _will_log(self, state: State, log_level: LogLevel) -> bool:
        """Called by the :class:`~composer.core.logging.logger.Logger`
        to determine whether the logging backend will log a metric.

        By default, it always returns ``True``, but this method
        can be overridden.

        Args:
            state (State): The global state object.
            log_level (LogLevel): The log level.

        Returns:
            bool: Whether to log a metric call, given the
            :class:`~composer.core.state.State` and
            :class:`~composer.core.logging.logger.LogLevel`.
        """
        del state, log_level  # Unused
        return True

    @final
    def will_log(self, state: State, log_level: LogLevel) -> bool:
        if get_global_rank() != 0:
            return False
        return self._will_log(state, log_level)

    def _log_metric(self, epoch: int, step: int, log_level: LogLevel, data: TLogData) -> None:
        """Called by the :class:`~composer.core.logging.logger.Logger`
        for metrics where :func:`will_log` returned ``True``.

        The logging backend should override this function to log the data
        (e.g. write it to a file, send it to a server, etc...).

        Args:
            epoch (int): The epoch for the logged data.
            step (int): The global step for the logged data.
            log_level (LogLevel). The log level.
            data (TLogData): The metric to log.
        """
        del epoch, step, log_level, data  # Unused
        pass

    @final
    def log_metric(self, epoch: int, step: int, log_level: LogLevel, data: TLogData) -> None:
<<<<<<< HEAD
        if get_global_rank() != 0:
            # no log if not on rank zero, clear deferred calls to free memory
            self._deferred_log_metric_calls = None
            return
        if self._deferred_log_metric_calls is not None:
            warnings.warn(f"DeferredLogMetricWarning: {self.__class__.__name__}.log_metric()"
                          "was invoked before training_start()."
                          "This log call will be queued and processed after training_start().")
            self._deferred_log_metric_calls.append((epoch, step, log_level, data))
=======
        if not is_rank_zero():
>>>>>>> 254bd515
            return
        return self._log_metric(epoch, step, log_level, data)<|MERGE_RESOLUTION|>--- conflicted
+++ resolved
@@ -6,12 +6,7 @@
 from typing import TYPE_CHECKING
 
 from composer.core.callback import Callback, RankZeroCallback
-<<<<<<< HEAD
-from composer.core.logging.logger import Logger
-from composer.utils.ddp import get_global_rank
-=======
-from composer.utils.ddp import is_rank_zero
->>>>>>> 254bd515
+from composer.utils import ddp
 
 if TYPE_CHECKING:
     from composer.core.logging.logger import LogLevel, TLogData
@@ -109,7 +104,7 @@
 
     @final
     def will_log(self, state: State, log_level: LogLevel) -> bool:
-        if get_global_rank() != 0:
+        if ddp.get_local_rank() != 0:
             return False
         return self._will_log(state, log_level)
 
@@ -131,18 +126,6 @@
 
     @final
     def log_metric(self, epoch: int, step: int, log_level: LogLevel, data: TLogData) -> None:
-<<<<<<< HEAD
-        if get_global_rank() != 0:
-            # no log if not on rank zero, clear deferred calls to free memory
-            self._deferred_log_metric_calls = None
-            return
-        if self._deferred_log_metric_calls is not None:
-            warnings.warn(f"DeferredLogMetricWarning: {self.__class__.__name__}.log_metric()"
-                          "was invoked before training_start()."
-                          "This log call will be queued and processed after training_start().")
-            self._deferred_log_metric_calls.append((epoch, step, log_level, data))
-=======
-        if not is_rank_zero():
->>>>>>> 254bd515
+        if ddp.get_local_rank() != 0:
             return
         return self._log_metric(epoch, step, log_level, data)
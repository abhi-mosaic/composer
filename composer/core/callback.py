--- conflicted
+++ resolved
@@ -8,7 +8,7 @@
 from typing import TYPE_CHECKING
 
 from composer.core.serializable import Serializable
-from composer.utils.ddp import get_global_rank
+from composer.utils import ddp
 
 try:
     from typing import final
@@ -299,28 +299,10 @@
 
 
 class RankZeroCallback(Callback, abc.ABC):
-    """Base class for callbacks that only run on the rank zero process.
+    """Base class for callbacks that only run on the local rank zero process.
 
     Callbacks can be implemented in two ways:
 
-<<<<<<< HEAD
-        # ensure all callbacks are executed only on rank 0
-        functions_to_wrap = [*(event.value for event in Event), "state_dict"]
-
-        for fn_name in functions_to_wrap:
-            original_fn = getattr(self, fn_name)
-
-            @wraps(original_fn)
-            def wrapped_fn(
-                backend: RankZeroCallback,
-                *args: Any,
-                original_fn: Callable[[State, Logger], None] = original_fn,
-                **kwargs: Any,
-            ) -> None:
-                if not get_global_rank() == 0:
-                    return
-                return original_fn(*args, **kwargs)
-=======
     #. Override the individual methods named for each :class:`Event`. (See
        the parent class, :class:`Callback`.)
         
@@ -329,10 +311,9 @@
        corresponding to each event name will not be automatically called (however,
        the subclass implementation can invoke these methods as it wishes.)
     """
->>>>>>> 254bd515
 
     @final
     def run_event(self, event: Event, state: State, logger: Logger) -> None:
-        if not is_rank_zero():
+        if ddp.get_local_rank() != 0:
             return
         return self._run_event(event, state, logger)
--- conflicted
+++ resolved
@@ -104,10 +104,6 @@
             group = self._init_params.get("group", None)
             self._init_params["name"] = f"{name} [RANK_{dist.get_global_rank()}]"
             self._init_params["group"] = group if group else name
-<<<<<<< HEAD
-
-=======
->>>>>>> f5f02ed8
         if self._enabled:
             wandb.init(**self._init_params)
 
@@ -119,11 +115,7 @@
             import wandb
 
             # Some WandB-specific alias extraction
-<<<<<<< HEAD
-            timestamp = state.timer.get_timestamp()
-=======
             timestamp = state.timestamp
->>>>>>> f5f02ed8
             aliases = ["latest", f"ep{int(timestamp.epoch)}-ba{int(timestamp.batch)}"]
 
             # replace all unsupported characters with periods
@@ -133,14 +125,6 @@
                 warnings.warn(("WandB permits only alpha-numeric, periods, hyphens, and underscores in artifact names. "
                                f"The artifact with name '{artifact_name}' will be stored as '{new_artifact_name}'."))
 
-<<<<<<< HEAD
-            if self._enabled and self._log_artifacts:
-                import wandb
-                extension = new_artifact_name.split(".")[-1]
-                artifact = wandb.Artifact(name=new_artifact_name, type=extension)
-                artifact.add_file(os.path.abspath(file_path))
-                wandb.log_artifact(artifact, aliases=aliases)
-=======
             extension = new_artifact_name.split(".")[-1]
             artifact = wandb.Artifact(name=new_artifact_name, type=extension)
             artifact.add_file(os.path.abspath(file_path))
@@ -169,7 +153,6 @@
             artifact_name = artifact_names[0]
             artifact_path = os.path.join(artifact_folder, artifact_name)
             shutil.move(artifact_path, destination)
->>>>>>> f5f02ed8
 
     def post_close(self) -> None:
         import wandb


# iSort
[tool.isort]
multi_line_output = 0
line_length = 120
skip = [ "env", "wandb" ]

# Pyright
[tool.pyright]
include = [
    "composer/**",
    "tests/**"
]
exclude = [
    "build/**"
]

reportImportCycles = "none"
reportUnnecessaryIsInstance = "none"
reportMissingTypeStubs = "none"
reportIncompatibleMethodOverride = "warning"
reportIncompatibleVariableOverride = "warning"
reportUnusedImport = "error"
reportMissingModuleSource = "none"
reportPrivateImportUsage = "warning"
reportUndefinedVariable = "error"

pythonVersion = "3.8"
pythonPlatform = "Linux"

# Pytest
[tool.pytest.ini_options]
addopts = "--strict-markers -m 'not daily_regression and not weekly_regression and not gpu'"

# by default, tests should be fast.
# for slower tests, use @pytest.mark.timeout with a higher timeout (specified in seconds)
timeout = 2
markers = [
    "world_size(val)",
    # world size this test requires. If not specified, equivalent to @pytest.mark.world_size(1), meaning a 1-process test
    "gpu",
    # Whether the test requires GPUs.
    "daily_regression",
    # Specify -m daily_regression to run daily_regression tests
    "weekly_regression",
    # Specify -m weekly_regression to run weekly_regression tests.
]
filterwarnings = [
    # "error",  # warnings should be treated like errors, but still need to fix some warnings
    'ignore:ExtraArgumentWarning',  # extra arguments originate from pytest-specific CLI args
    'ignore:DeferredLogMetricWarning',  # deferred logging is fine
<<<<<<< HEAD
    'ignore:DDPDefaultValueWarning',  # OK to assume no ddp
    'ignore:NoDDPWarning',  # OK to assume no ddp
=======
    'ignore:DDPDefaultValueWarning',  # default DDP values are fine
    'ignore:NoDDPWarning',  # default DDP values are fine
>>>>>>> a85bd076
]

# Coverage
[tool.coverage.run]
parallel = true
branch = true
concurrency = ["thread", "multiprocessing"]
include = [
    "composer/*"
]

# Yapf
[tool.yapf]
# Align closing bracket with visual indentation.
align_closing_bracket_with_visual_indent = false

# Allow dictionary keys to exist on multiple lines. For example:
#
#   x = {
#       ('this is the first element of a tuple',
#        'this is the second element of a tuple'):
#            value,
#   }
allow_multiline_dictionary_keys = false

# Allow lambdas to be formatted on more than one line.
allow_multiline_lambdas = false

# Allow splitting before a default / named assignment in an argument list.
allow_split_before_default_or_named_assigns = true

# Allow splits before the dictionary value.
allow_split_before_dict_value = true

#   Let spacing indicate operator precedence. For example:
#
#     a = 1 * 2 + 3 / 4
#     b = 1 / 2 - 3 * 4
#     c = (1 + 2) * (3 - 4)
#     d = (1 - 2) / (3 + 4)
#     e = 1 * 2 - 3
#     f = 1 + 2 + 3 + 4
#
# will be formatted as follows to indicate precedence:
#
#     a = 1*2 + 3/4
#     b = 1/2 - 3*4
#     c = (1+2) * (3-4)
#     d = (1-2) / (3+4)
#     e = 1*2 - 3
#     f = 1 + 2 + 3 + 4
#
arithmetic_precedence_indication = false

# Number of blank lines surrounding top-level function and class
# definitions.
blank_lines_around_top_level_definition = 2

# Insert a blank line before a class-level docstring.
blank_line_before_class_docstring = false

# Insert a blank line before a module docstring.
blank_line_before_module_docstring = true

# Insert a blank line before a 'def' or 'class' immediately nested
# within another 'def' or 'class'. For example:
#
#   class Foo:
#                      # <------ this blank line
#     def method():
#       ...
blank_line_before_nested_class_or_def = true

# Do not split consecutive brackets. Only relevant when
# dedent_closing_brackets is set. For example:
#
#    call_func_that_takes_a_dict(
#        {
#            'key1': 'value1',
#            'key2': 'value2',
#        }
#    )
#
# would reformat to:
#
#    call_func_that_takes_a_dict({
#        'key1': 'value1',
#        'key2': 'value2',
#    })
coalesce_brackets = false

# The column limit.
column_limit = 120

# The style for continuation alignment. Possible values are:
#
# - SPACE: Use spaces for continuation alignment. This is default behavior.
# - FIXED: Use fixed number (CONTINUATION_INDENT_WIDTH) of columns
#   (ie: CONTINUATION_INDENT_WIDTH/INDENT_WIDTH tabs or
#   CONTINUATION_INDENT_WIDTH spaces) for continuation alignment.
# - VALIGN-RIGHT: Vertically align continuation lines to multiple of
#   INDENT_WIDTH columns. Slightly right (one tab or a few spaces) if
#   cannot vertically align continuation lines with indent characters.
continuation_align_style = 'SPACE'

# Indent width used for line continuations.
continuation_indent_width = 4

# Put closing brackets on a separate line, dedented, if the bracketed
# expression can't fit in a single line. Applies to all kinds of brackets,
# including function definitions and calls. For example:
#
#   config = {
#       'key1': 'value1',
#       'key2': 'value2',
#   }        # <--- this bracket is dedented and on a separate line
#
#   time_series = self.remote_client.query_entity_counters(
#       entity='dev3246.region1',
#       key='dns.query_latency_tcp',
#       transform=Transformation.AVERAGE(window=timedelta(seconds=60)),
#       start_ts=now()-timedelta(days=3),
#       end_ts=now(),
#   )        # <--- this bracket is dedented and on a separate line
dedent_closing_brackets = false

# Disable the heuristic which places each list element on a separate line
# if the list is comma-terminated.
disable_ending_comma_heuristic = false

# Place each dictionary entry onto its own line.
each_dict_entry_on_separate_line = true

# Require multiline dictionary even if it would normally fit on one line.
# For example:
#
#   config = {
#       'key1': 'value1'
#   }
force_multiline_dict = false

# The regex for an i18n comment. The presence of this comment stops
# reformatting of that line, because the comments are required to be
# next to the string they translate.
i18n_comment = '#\..*'

# The i18n function call names. The presence of this function stops
# reformattting on that line, because the string it has cannot be moved
# away from the i18n comment.
i18n_function_call = 'N_, _'

# Indent blank lines.
indent_blank_lines = false

# Put closing brackets on a separate line, indented, if the bracketed
# expression can't fit in a single line. Applies to all kinds of brackets,
# including function definitions and calls. For example:
#
#   config = {
#       'key1': 'value1',
#       'key2': 'value2',
#       }        # <--- this bracket is indented and on a separate line
#
#   time_series = self.remote_client.query_entity_counters(
#       entity='dev3246.region1',
#       key='dns.query_latency_tcp',
#       transform=Transformation.AVERAGE(window=timedelta(seconds=60)),
#       start_ts=now()-timedelta(days=3),
#       end_ts=now(),
#       )        # <--- this bracket is indented and on a separate line
indent_closing_brackets = false

# Indent the dictionary value if it cannot fit on the same line as the
# dictionary key. For example:
#
#   config = {
#       'key1':
#           'value1',
#       'key2': value1 +
#               value2,
#   }
indent_dictionary_value = true

# The number of columns to use for indentation.
indent_width = 4

# Join short lines into one line. E.g., single line 'if' statements.
join_multiple_lines = false

# Do not include spaces around selected binary operators. For example:
#
#   1 + 2 * 3 - 4 / 5
#
# will be formatted as follows when configured with "*,/":
#
#   1 + 2*3 - 4/5
no_spaces_around_selected_binary_operators = ''

# Use spaces around default or named assigns.
spaces_around_default_or_named_assign = false

# Adds a space after the opening '{' and before the ending '}' dict delimiters.
#
#   {1: 2}
#
# will be formatted as:
#
#   { 1: 2 }
spaces_around_dict_delimiters = false

# Adds a space after the opening '[' and before the ending ']' list delimiters.
#
#   [1, 2]
#
# will be formatted as:
#
#   [ 1, 2 ]
spaces_around_list_delimiters = false

# Use spaces around the power operator.
spaces_around_power_operator = false

# Use spaces around the subscript / slice operator.  For example:
#
#   my_list[1 : 10 : 2]
spaces_around_subscript_colon = false

# Adds a space after the opening '(' and before the ending ')' tuple delimiters.
#
#   (1, 2, 3)
#
# will be formatted as:
#
#   ( 1, 2, 3 )
spaces_around_tuple_delimiters = false

# The number of spaces required before a trailing comment.
# This can be a single value (representing the number of spaces
# before each trailing comment) or list of values (representing
# alignment column values; trailing comments within a block will
# be aligned to the first column value that is greater than the maximum
# line length within the block). For example:
#
# With spaces_before_comment=5:
#
#   1 + 1 # Adding values
#
# will be formatted as:
#
#   1 + 1     # Adding values <-- 5 spaces between the end of the statement and comment
#
# With spaces_before_comment = '15, 20:'
#
#   1 + 1 # Adding values
#   two + two # More adding
#
#   longer_statement # This is a longer statement
#   short # This is a shorter statement
#
#   a_very_long_statement_that_extends_beyond_the_final_column # Comment
#   short # This is a shorter statement
#
# will be formatted as:
#
#   1 + 1          # Adding values <-- end of line comments in block aligned to col 15
#   two + two      # More adding
#
#   longer_statement    # This is a longer statement <-- end of line comments in block aligned to col 20
#   short               # This is a shorter statement
#
#   a_very_long_statement_that_extends_beyond_the_final_column  # Comment <-- the end of line comments are aligned based on the line length
#   short                                                       # This is a shorter statement
#
spaces_before_comment = 2

# Insert a space between the ending comma and closing bracket of a list,
# etc.
space_between_ending_comma_and_closing_bracket = false

# Use spaces inside brackets, braces, and parentheses.  For example:
#
#   method_call( 1 )
#   my_dict[ 3 ][ 1 ][ get_index( *args, **kwargs ) ]
#   my_set = { 1, 2, 3 }
space_inside_brackets = false

# Split before arguments
split_all_comma_separated_values = false

# Split before arguments, but do not split all subexpressions recursively
# (unless needed).
split_all_top_level_comma_separated_values = false

# Split before arguments if the argument list is terminated by a
# comma.
split_arguments_when_comma_terminated = false

# Set to True to prefer splitting before '+', '-', '*', '/', '//', or '@'
# rather than after.
split_before_arithmetic_operator = false

# Set to True to prefer splitting before '&', '|' or '^' rather than
# after.
split_before_bitwise_operator = false

# Split before the closing bracket if a list or dict literal doesn't fit on
# a single line.
split_before_closing_bracket = true

# Split before a dictionary or set generator (comp_for). For example, note
# the split before the 'for':
#
#   foo = {
#       variable: 'Hello world, have a nice day!'
#       for variable in bar if variable != 42
#   }
split_before_dict_set_generator = false

# Split before the '.' if we need to split a longer expression:
#
#   foo = ('This is a really long string: {}, {}, {}, {}'.format(a, b, c, d))
#
# would reformat to something like:
#
#   foo = ('This is a really long string: {}, {}, {}, {}'
#          .format(a, b, c, d))
split_before_dot = false

# Split after the opening paren which surrounds an expression if it doesn't
# fit on a single line.
split_before_expression_after_opening_paren = false

# If an argument / parameter list is going to be split, then split before
# the first argument.
split_before_first_argument = false

# Set to True to prefer splitting before 'and' or 'or' rather than
# after.
split_before_logical_operator = false

# Split named assignments onto individual lines.
split_before_named_assigns = true

# Set to True to split list comprehensions and generators that have
# non-trivial expressions and multiple clauses before each of these
# clauses. For example:
#
#   result = [
#       a_long_var + 100 for a_long_var in xrange(1000)
#       if a_long_var % 10]
#
# would reformat to something like:
#
#   result = [
#       a_long_var + 100
#       for a_long_var in xrange(1000)
#       if a_long_var % 10]
split_complex_comprehension = true

# The penalty for splitting right after the opening bracket.
split_penalty_after_opening_bracket = 300

# The penalty for splitting the line after a unary operator.
split_penalty_after_unary_operator = 10000

# The penalty of splitting the line around the '+', '-', '*', '/', '//',
# ``%``, and '@' operators.
split_penalty_arithmetic_operator = 300

# The penalty for splitting right before an if expression.
split_penalty_before_if_expr = 0

# The penalty of splitting the line around the '&', '|', and '^'
# operators.
split_penalty_bitwise_operator = 300

# The penalty for splitting a list comprehension or generator
# expression.
split_penalty_comprehension = 2100

# The penalty for characters over the column limit.
split_penalty_excess_character = 7000

# The penalty incurred by adding a line split to the unwrapped line. The
# more line splits added the higher the penalty.
split_penalty_for_added_line_split = 20

# The penalty of splitting a list of "import as" names. For example:
#
#   from a_very_long_or_indented_module_name_yada_yad import (long_argument_1,
#                                                             long_argument_2,
#                                                             long_argument_3)
#
# would reformat to something like:
#
#   from a_very_long_or_indented_module_name_yada_yad import (
#       long_argument_1, long_argument_2, long_argument_3)
split_penalty_import_names = 0

# The penalty of splitting the line around the 'and' and 'or'
# operators.
split_penalty_logical_operator = 300

# Use the Tab character for indentation.
use_tabs = false<|MERGE_RESOLUTION|>--- conflicted
+++ resolved
@@ -49,13 +49,8 @@
     # "error",  # warnings should be treated like errors, but still need to fix some warnings
     'ignore:ExtraArgumentWarning',  # extra arguments originate from pytest-specific CLI args
     'ignore:DeferredLogMetricWarning',  # deferred logging is fine
-<<<<<<< HEAD
     'ignore:DDPDefaultValueWarning',  # OK to assume no ddp
     'ignore:NoDDPWarning',  # OK to assume no ddp
-=======
-    'ignore:DDPDefaultValueWarning',  # default DDP values are fine
-    'ignore:NoDDPWarning',  # default DDP values are fine
->>>>>>> a85bd076
 ]
 
 # Coverage
